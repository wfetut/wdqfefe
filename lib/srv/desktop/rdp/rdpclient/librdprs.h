--- conflicted
+++ resolved
@@ -70,6 +70,10 @@
   enum CGOErrCode err;
 } ClientOrError;
 
+/**
+ * CGOSharedDirectoryAnnounce is sent by the TDP client to the server
+ * to announce a new directory to be shared over TDP.
+ */
 typedef struct CGOSharedDirectoryAnnounce {
   uint32_t directory_id;
   const char *name;
@@ -88,7 +92,10 @@
   struct CGOFileSystemObject fso;
 } CGOSharedDirectoryInfoResponse;
 
-<<<<<<< HEAD
+/**
+ * SharedDirectoryCreateResponse is sent by the TDP client to the server
+ * to acknowledge a SharedDirectoryCreateRequest was received and executed.
+ */
 typedef struct SharedDirectoryCreateResponse {
   uint32_t completion_id;
   uint32_t err_code;
@@ -98,8 +105,6 @@
 
 typedef struct SharedDirectoryCreateResponse CGOSharedDirectoryDeleteResponse;
 
-=======
->>>>>>> 8c7eb94c
 /**
  * CGOMousePointerEvent is a CGO-compatible version of PointerEvent that we pass back to Go.
  * PointerEvent is a mouse move or click update from the user.
@@ -139,11 +144,11 @@
   uintptr_t data_cap;
 } CGOBitmap;
 
-<<<<<<< HEAD
+/**
+ * SharedDirectoryAcknowledge is sent by the TDP server to the client
+ * to acknowledge that a SharedDirectoryAnnounce was received.
+ */
 typedef struct SharedDirectoryAcknowledge {
-=======
-typedef struct CGOSharedDirectoryAcknowledge {
->>>>>>> 8c7eb94c
   uint32_t err_code;
   uint32_t directory_id;
 } SharedDirectoryAcknowledge;
@@ -168,12 +173,6 @@
   uint32_t directory_id;
   const char *path;
 } CGOSharedDirectoryDeleteRequest;
-
-typedef struct CGOSharedDirectoryInfoRequest {
-  uint32_t completion_id;
-  uint32_t directory_id;
-  const char *path;
-} CGOSharedDirectoryInfoRequest;
 
 void init(void);
 
@@ -232,7 +231,6 @@
                                             struct CGOSharedDirectoryInfoResponse res);
 
 /**
-<<<<<<< HEAD
  * handle_tdp_sd_create_response handles a TDP Shared Directory Create Response
  * message
  *
@@ -255,8 +253,6 @@
                                               CGOSharedDirectoryDeleteResponse res);
 
 /**
-=======
->>>>>>> 8c7eb94c
  * `read_rdp_output` reads incoming RDP bitmap frames from client at client_ref and forwards them to
  * handle_bitmap.
  *
@@ -301,7 +297,6 @@
 
 extern enum CGOErrCode handle_remote_copy(uintptr_t client_ref, uint8_t *data, uint32_t len);
 
-<<<<<<< HEAD
 extern enum CGOErrCode tdp_sd_acknowledge(uintptr_t client_ref, CGOSharedDirectoryAcknowledge *ack);
 
 extern enum CGOErrCode tdp_sd_info_request(uintptr_t client_ref,
@@ -311,11 +306,4 @@
                                              struct CGOSharedDirectoryCreateRequest *req);
 
 extern enum CGOErrCode tdp_sd_delete_request(uintptr_t client_ref,
-                                             struct CGOSharedDirectoryDeleteRequest *req);
-=======
-extern enum CGOErrCode tdp_sd_acknowledge(uintptr_t client_ref,
-                                          struct CGOSharedDirectoryAcknowledge *ack);
-
-extern enum CGOErrCode tdp_sd_info_request(uintptr_t client_ref,
-                                           struct CGOSharedDirectoryInfoRequest *req);
->>>>>>> 8c7eb94c
+                                             struct CGOSharedDirectoryDeleteRequest *req);