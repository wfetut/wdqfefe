# Create an alias to the assets image. Ref: https://github.com/docker/for-mac/issues/2155
ARG BUILDARCH
FROM ghcr.io/gravitational/teleport-buildbox-centos7-assets:teleport12-${BUILDARCH} AS teleport-buildbox-centos7-assets

FROM centos:7 AS libbpf

# Install required dependencies.
RUN yum groupinstall -y 'Development Tools' && \
    yum install -y epel-release && \
    yum update -y && \
    yum -y install centos-release-scl-rh && \
    yum install -y \
        centos-release-scl \
        devtoolset-11-gcc* \
        devtoolset-11-make \
        elfutils-libelf-devel-static \
        scl-utils && \
    yum clean all

# Install libbpf - compile with a newer GCC. The one installed by default is not able to compile it.
# BUILD_STATIC_ONLY disables libbpf.so build as we don't need it.
ARG LIBBPF_VERSION
RUN mkdir -p /opt && cd /opt && \
<<<<<<< HEAD
    curl -Lf https://github.com/gravitational/libbpf/archive/refs/tags/v${LIBBPF_VERSION}.tar.gz | tar xz && \
=======
    curl -L https://github.com/libbpf/libbpf/archive/refs/tags/v${LIBBPF_VERSION}.tar.gz | tar xz && \
>>>>>>> 53180853
    cd /opt/libbpf-${LIBBPF_VERSION}/src && \
    scl enable devtoolset-11 "make && BUILD_STATIC_ONLY=y DESTDIR=/opt/libbpf make install"



FROM centos:7 AS boringssl
# The below tools are required in order to build and compile the module:
# Clang compiler version 7.0.1
# Go programming language version 1.12.7
# Ninja build system version 1.9.0
#
# We also need the FIPS 140-2 validated release of BoringSSL: ae223d6138807a13006342edfeef32e813246b39
# For more information please refer to the section 12. Guidance and Secure Operation of:
# https://csrc.nist.gov/CSRC/media/projects/cryptographic-module-validation-program/documents/security-policies/140sp3678.pdf

# Install required dependencies.
RUN yum groupinstall -y 'Development Tools' && \
    yum install -y epel-release && \
    yum update -y && \
    yum -y install centos-release-scl-rh && \
    yum install -y \
    cmake3 \
    llvm-toolset-7.0-clang-7.0.1 \
    git


RUN mkdir -p /opt && cd /opt && \
    curl -sfLO https://go.dev/dl/go1.12.7.linux-amd64.tar.gz && \
    echo "66d83bfb5a9ede000e33c6579a91a29e6b101829ad41fffb5c5bb6c900e109d9" "go1.12.7.linux-amd64.tar.gz" | sha256sum --check && \
    tar xf go1.12.7.linux-amd64.tar.gz && \
    rm -f go1.12.7.linux-amd64.tar.gz && \
    chmod a+w /opt/go && \
    chmod a+w /var/lib && \
    chmod a-w /
ENV GOPATH="/go" \
    GOROOT="/opt/go" \
    PATH="/opt/llvm/bin:$PATH:/opt/go/bin:/go/bin"

RUN git clone https://github.com/ninja-build/ninja.git && \
    cd ninja && \
    git checkout v1.9.0 && \
    ./configure.py --bootstrap && \
    mv ninja /usr/bin

RUN mkdir -p /opt && cd /opt && \
    git clone https://github.com/google/boringssl.git && \
    cd boringssl && \
    git checkout ae223d6138807a13006342edfeef32e813246b39 && \
    mkdir build && \
    cd build && \
    scl enable llvm-toolset-7.0 "cd /opt/boringssl/build && cmake3 -DCMAKE_C_COMPILER=clang -DCMAKE_CXX_COMPILER=clang++ -DFIPS=1 -DCMAKE_BUILD_TYPE=Release -GNinja .. && ninja"


FROM centos:7

ENV LANGUAGE=en_US.UTF-8 \
    LANG=en_US.UTF-8 \
    LC_ALL=en_US.UTF-8 \
    LC_CTYPE=en_US.UTF-8

ARG UID
ARG GID
RUN (groupadd ci --gid=$GID -o && useradd ci --uid=$UID --gid=$GID --create-home --shell=/bin/sh && \
     mkdir -p -m0700 /var/lib/teleport && chown -R ci /var/lib/teleport)

RUN yum groupinstall -y 'Development Tools' && \
    yum install -y epel-release && \
    yum update -y && \
    yum -y install centos-release-scl-rh && \
    yum install -y \
    #required by libbpf
    centos-release-scl \
    # required by libbpf
    devtoolset-11-* \
    # required by libbpf
    elfutils-libelf-devel-static \
    git \
    net-tools \
    # required to create bindings for Rust's boring-rs crate
    llvm-toolset-7.0-clang-7.0.1 \
    # required by Teleport PAM support
    pam-devel \
    perl-IPC-Cmd \
    tree \
    # used by our Makefile
    which \
    zip \
    # required by libbpf
    zlib-static && \
    yum clean all

# Install etcd.
RUN (curl -Lf https://github.com/coreos/etcd/releases/download/v3.3.9/etcd-v3.3.9-linux-amd64.tar.gz | tar -xz && \
     cp etcd-v3.3.9-linux-amd64/etcd* /bin/)

# Install Go.
ARG GOLANG_VERSION
RUN mkdir -p /opt && cd /opt && curl -f https://storage.googleapis.com/golang/$GOLANG_VERSION.linux-amd64.tar.gz | tar xz && \
    mkdir -p /go/src/github.com/gravitational/teleport && \
    chmod a+w /go && \
    chmod a+w /var/lib && \
    chmod a-w /
ENV GOEXPERIMENT=boringcrypto \
    GOPATH="/go" \
    GOROOT="/opt/go" \
    PATH="/opt/llvm/bin:$PATH:/opt/go/bin:/go/bin:/go/src/github.com/gravitational/teleport/build"

# Install node.
RUN yum install -y python3
ARG NODE_VERSION
ENV NODE_URL="https://nodejs.org/dist/v${NODE_VERSION}/node-v${NODE_VERSION}-linux-${BUILDARCH}.tar.xz"
ENV NODE_PATH="/usr/local/lib/nodejs-linux"
ENV PATH="$PATH:${NODE_PATH}/bin"
RUN export NODE_ARCH=$(if [ "$BUILDARCH" = "amd64" ]; then echo "x64"; else echo "arm64"; fi) && \
     export NODE_URL="https://nodejs.org/dist/v${NODE_VERSION}/node-v${NODE_VERSION}-linux-x64.tar.xz" && \
     mkdir -p ${NODE_PATH} && \
     curl -o /tmp/nodejs.tar.xz -Lf ${NODE_URL} && \
     tar -xJf /tmp/nodejs.tar.xz -C /usr/local/lib/nodejs-linux --strip-components=1
RUN node --version
RUN corepack enable yarn

# Install PAM module and policies for testing.
COPY pam/ /opt/pam_teleport/
RUN make -C /opt/pam_teleport install

RUN chmod a-w /

ARG RUST_VERSION
ENV RUSTUP_HOME=/usr/local/rustup \
     CARGO_HOME=/usr/local/cargo \
     PATH=/usr/local/cargo/bin:$PATH \
     RUST_VERSION=$RUST_VERSION

RUN mkdir -p $RUSTUP_HOME && chmod a+w $RUSTUP_HOME && \
    mkdir -p $CARGO_HOME/registry && chmod -R a+w $CARGO_HOME

# Install Rust using the ci user, as that is the user that
# will run builds using the Rust toolchains we install here.
USER ci
RUN curl --proto '=https' --tlsv1.2 -sSf https://sh.rustup.rs | sh -s -- -y --profile minimal --default-toolchain $RUST_VERSION && \
    rustup --version && \
    cargo --version && \
    rustc --version && \
    rustup component add rustfmt clippy && \
    rustup target add aarch64-unknown-linux-gnu


# Copy BoringSSL into the final image
COPY --from=boringssl /opt/boringssl /opt/boringssl

# set boring-rs crate env variables to point to pre-built binaries
# https://github.com/cloudflare/boring#support-for-pre-built-binaries
ENV BORING_BSSL_PATH=/opt/boringssl
ENV BORING_BSSL_INCLUDE_PATH=/opt/boringssl/include

ARG LIBBPF_VERSION
COPY --from=libbpf /opt/libbpf/usr /usr/libbpf-${LIBBPF_VERSION}

# Download pre-built CentOS 7 assets with clang needed to build BPF tools.
ARG BUILDARCH
COPY --from=teleport-buildbox-centos7-assets /opt/llvm /opt/llvm

VOLUME ["/go/src/github.com/gravitational/teleport"]
EXPOSE 6600 2379 2380<|MERGE_RESOLUTION|>--- conflicted
+++ resolved
@@ -21,11 +21,7 @@
 # BUILD_STATIC_ONLY disables libbpf.so build as we don't need it.
 ARG LIBBPF_VERSION
 RUN mkdir -p /opt && cd /opt && \
-<<<<<<< HEAD
-    curl -Lf https://github.com/gravitational/libbpf/archive/refs/tags/v${LIBBPF_VERSION}.tar.gz | tar xz && \
-=======
-    curl -L https://github.com/libbpf/libbpf/archive/refs/tags/v${LIBBPF_VERSION}.tar.gz | tar xz && \
->>>>>>> 53180853
+    curl -Lf https://github.com/libbpf/libbpf/archive/refs/tags/v${LIBBPF_VERSION}.tar.gz | tar xz && \
     cd /opt/libbpf-${LIBBPF_VERSION}/src && \
     scl enable devtoolset-11 "make && BUILD_STATIC_ONLY=y DESTDIR=/opt/libbpf make install"
 
