/**
 * Copyright 2023 Gravitational, Inc
 *
 * Licensed under the Apache License, Version 2.0 (the "License");
 * you may not use this file except in compliance with the License.
 * You may obtain a copy of the License at
 *
 *      http://www.apache.org/licenses/LICENSE-2.0
 *
 * Unless required by applicable law or agreed to in writing, software
 * distributed under the License is distributed on an "AS IS" BASIS,
 * WITHOUT WARRANTIES OR CONDITIONS OF ANY KIND, either express or implied.
 * See the License for the specific language governing permissions and
 * limitations under the License.
 */

import styled from 'styled-components';

export const ListItem = styled.li`
  white-space: nowrap;
  box-sizing: border-box;
  display: flex;
  align-items: center;
  justify-content: flex-start;
  cursor: pointer;
  width: 100%;
  position: relative;
  font-size: 14px;
  padding: 0 16px;
  font-weight: ${props => props.theme.regular};
  font-family: ${props => props.theme.font};
  color: ${props => props.theme.colors.text.main};
  height: 34px;
  background: inherit;
  border: none;
  border-radius: 4px;

  background: ${props => (props.isActive ? props.theme.colors.spotBackground[0] : null)};

  &:focus,
  &:hover {
<<<<<<< HEAD
     background: ${props => props.theme.colors.spotBackground[0]};
=======
    background: rgba(255, 255, 255, 0.05);
    color: ${props => props.theme.colors.text.main};
>>>>>>> 98d3eeef
  }
`;<|MERGE_RESOLUTION|>--- conflicted
+++ resolved
@@ -39,11 +39,6 @@
 
   &:focus,
   &:hover {
-<<<<<<< HEAD
      background: ${props => props.theme.colors.spotBackground[0]};
-=======
-    background: rgba(255, 255, 255, 0.05);
-    color: ${props => props.theme.colors.text.main};
->>>>>>> 98d3eeef
   }
 `;