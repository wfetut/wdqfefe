// Copyright 2021 Gravitational, Inc
//
// Licensed under the Apache License, Version 2.0 (the "License");
// you may not use this file except in compliance with the License.
// You may obtain a copy of the License at
//
//      http://www.apache.org/licenses/LICENSE-2.0
//
// Unless required by applicable law or agreed to in writing, software
// distributed under the License is distributed on an "AS IS" BASIS,
// WITHOUT WARRANTIES OR CONDITIONS OF ANY KIND, either express or implied.
// See the License for the specific language governing permissions and
// limitations under the License.

syntax = "proto3";

package events;

import "gogoproto/gogo.proto";
import "google/protobuf/struct.proto";
import "google/protobuf/timestamp.proto";
import "google/protobuf/wrappers.proto";
import "teleport/legacy/types/types.proto";
import "teleport/legacy/types/wrappers/wrappers.proto";

option go_package = "github.com/gravitational/teleport/api/types/events";
option (gogoproto.goproto_getters_all) = false;
option (gogoproto.marshaler_all) = true;
option (gogoproto.unmarshaler_all) = true;

// Metadata is a common event metadata
message Metadata {
  // Index is a monotonicaly incremented index in the event sequence
  int64 Index = 1 [(gogoproto.jsontag) = "ei"];

  // Type is the event type
  string Type = 2 [(gogoproto.jsontag) = "event"];

  // ID is a unique event identifier
  string ID = 3 [(gogoproto.jsontag) = "uid,omitempty"];

  // Code is a unique event code
  string Code = 4 [(gogoproto.jsontag) = "code,omitempty"];

  // Time is event time
  google.protobuf.Timestamp Time = 5 [
    (gogoproto.stdtime) = true,
    (gogoproto.nullable) = false,
    (gogoproto.jsontag) = "time"
  ];

  // ClusterName identifies the originating teleport cluster
  string ClusterName = 6 [(gogoproto.jsontag) = "cluster_name,omitempty"];
}

// SesssionMetadata is a common session event metadata
message SessionMetadata {
  // SessionID is a unique UUID of the session.
  string SessionID = 1 [(gogoproto.jsontag) = "sid"];
  // WithMFA is a UUID of an MFA device used to start this session.
  string WithMFA = 2 [(gogoproto.jsontag) = "with_mfa,omitempty"];
}

// UserMetadata is a common user event metadata
message UserMetadata {
  // User is teleport user name
  string User = 1 [(gogoproto.jsontag) = "user,omitempty"];

  // Login is OS login
  string Login = 2 [(gogoproto.jsontag) = "login,omitempty"];

  // Impersonator is a user acting on behalf of another user
  string Impersonator = 3 [(gogoproto.jsontag) = "impersonator,omitempty"];

  // AWSRoleARN is AWS IAM role user assumes when accessing AWS console.
  string AWSRoleARN = 4 [(gogoproto.jsontag) = "aws_role_arn,omitempty"];

  // AccessRequests are the IDs of access requests created by the user
  repeated string AccessRequests = 5 [(gogoproto.jsontag) = "access_requests,omitempty"];
}

// Server is a server metadata
message ServerMetadata {
  // ServerNamespace is a namespace of the server event
  string ServerNamespace = 1 [(gogoproto.jsontag) = "namespace,omitempty"];

  // ServerID is the UUID of the server the session occurred on.
  string ServerID = 2 [(gogoproto.jsontag) = "server_id"];

  // ServerHostname is the hostname of the server the session occurred on.
  string ServerHostname = 3 [(gogoproto.jsontag) = "server_hostname,omitempty"];

  // ServerAddr is the address of the server the session occurred on.
  string ServerAddr = 4 [(gogoproto.jsontag) = "server_addr,omitempty"];

  // ServerLabels are the labels (static and dynamic) of the server the
  // session occurred on.
  map<string, string> ServerLabels = 5 [
    (gogoproto.nullable) = false,
    (gogoproto.jsontag) = "server_labels,omitempty"
  ];

  // ForwardedBy tells us if the metadata was sent by the node itself or by another node in it's
  // place. We can't verify emit permissions fully for these events so care should be taken with
  // them.
  string ForwardedBy = 6 [(gogoproto.jsontag) = "forwarded_by,omitempty"];
}

// Connection contains connection info
message ConnectionMetadata {
  // LocalAddr is a target address on the host
  string LocalAddr = 1 [(gogoproto.jsontag) = "addr.local,omitempty"];

  // RemoteAddr is a client (user's) address
  string RemoteAddr = 2 [(gogoproto.jsontag) = "addr.remote,omitempty"];

  // Protocol specifies protocol that was captured
  string Protocol = 3 [(gogoproto.jsontag) = "proto,omitempty"];
}

// ClientMetadata identifies the originating client for an event.
message ClientMetadata {
  // UserAgent identifies the type of client that attempted the event.
  string UserAgent = 1 [(gogoproto.jsontag) = "user_agent,omitempty"];
}

// KubernetesClusterMetadata contains common metadata for kubernetes-related
// events.
message KubernetesClusterMetadata {
  // KubernetesCluster is a kubernetes cluster name.
  string KubernetesCluster = 1 [(gogoproto.jsontag) = "kubernetes_cluster,omitempty"];
  // KubernetesUsers is a list of kubernetes usernames for the user.
  repeated string KubernetesUsers = 2 [(gogoproto.jsontag) = "kubernetes_users,omitempty"];
  // KubernetesGroups is a list of kubernetes groups for the user.
  repeated string KubernetesGroups = 3 [(gogoproto.jsontag) = "kubernetes_groups,omitempty"];
  // KubernetesLabels are the labels (static and dynamic) of the kubernetes cluster the
  // session occurred on.
  map<string, string> KubernetesLabels = 4 [(gogoproto.jsontag) = "kubernetes_labels,omitempty"];
}

// KubernetesPodMetadata contains common metadata for kubernetes pod-related
// events.
message KubernetesPodMetadata {
  // KubernetesPodName is the name of the pod.
  string KubernetesPodName = 1 [(gogoproto.jsontag) = "kubernetes_pod_name,omitempty"];
  // KubernetesPodNamespace is the namespace of the pod.
  string KubernetesPodNamespace = 2 [(gogoproto.jsontag) = "kubernetes_pod_namespace,omitempty"];
  // KubernetesContainerName is the name of the container within the pod.
  string KubernetesContainerName = 3 [(gogoproto.jsontag) = "kubernetes_container_name,omitempty"];
  // KubernetesContainerImage is the image of the container within the pod.
  string KubernetesContainerImage = 4 [(gogoproto.jsontag) = "kubernetes_container_image,omitempty"];
  // KubernetesNodeName is the node that runs the pod.
  string KubernetesNodeName = 5 [(gogoproto.jsontag) = "kubernetes_node_name,omitempty"];
}

// SessionStart is a session start event
message SessionStart {
  // Metadata is a common event metadata
  Metadata Metadata = 1 [
    (gogoproto.nullable) = false,
    (gogoproto.embed) = true,
    (gogoproto.jsontag) = ""
  ];

  // User is a common user event metadata
  UserMetadata User = 2 [
    (gogoproto.nullable) = false,
    (gogoproto.embed) = true,
    (gogoproto.jsontag) = ""
  ];

  // SessionMetadata is a common event session metadata
  SessionMetadata Session = 3 [
    (gogoproto.nullable) = false,
    (gogoproto.embed) = true,
    (gogoproto.jsontag) = ""
  ];

  // ServerMetadata is a common server metadata
  ServerMetadata Server = 4 [
    (gogoproto.nullable) = false,
    (gogoproto.embed) = true,
    (gogoproto.jsontag) = ""
  ];

  // ConnectionMetadata holds information about the connection
  ConnectionMetadata Connection = 5 [
    (gogoproto.nullable) = false,
    (gogoproto.embed) = true,
    (gogoproto.jsontag) = ""
  ];

  // TerminalSize is expressed as 'W:H'
  string TerminalSize = 6 [(gogoproto.jsontag) = "size,omitempty"];

  // KubernetesCluster has information about a kubernetes cluster, if
  // applicable.
  KubernetesClusterMetadata KubernetesCluster = 7 [
    (gogoproto.nullable) = false,
    (gogoproto.embed) = true,
    (gogoproto.jsontag) = ""
  ];

  // KubernetesPod has information about a kubernetes pod, if applicable.
  KubernetesPodMetadata KubernetesPod = 8 [
    (gogoproto.nullable) = false,
    (gogoproto.embed) = true,
    (gogoproto.jsontag) = ""
  ];

  // InitialCommand is the command used to start this session.
  repeated string InitialCommand = 9 [(gogoproto.jsontag) = "initial_command,omitempty"];

  // SessionRecording is the type of session recording.
  string SessionRecording = 10 [(gogoproto.jsontag) = "session_recording,omitempty"];

  // AccessRequests used to be here, it is now part of UserMetadata
  reserved "AccessRequests";
  reserved 11;
  // reserved jsontag "access_requests"
}

// SessionJoin emitted when another user joins a session
message SessionJoin {
  // Metadata is a common event metadata
  Metadata Metadata = 1 [
    (gogoproto.nullable) = false,
    (gogoproto.embed) = true,
    (gogoproto.jsontag) = ""
  ];

  // User is a common user event metadata
  UserMetadata User = 2 [
    (gogoproto.nullable) = false,
    (gogoproto.embed) = true,
    (gogoproto.jsontag) = ""
  ];

  // SessionMetadata is a common event session metadata
  SessionMetadata Session = 3 [
    (gogoproto.nullable) = false,
    (gogoproto.embed) = true,
    (gogoproto.jsontag) = ""
  ];

  // ServerMetadata is a common server metadata
  ServerMetadata Server = 4 [
    (gogoproto.nullable) = false,
    (gogoproto.embed) = true,
    (gogoproto.jsontag) = ""
  ];

  // ConnectionMetadata holds information about the connection
  ConnectionMetadata Connection = 5 [
    (gogoproto.nullable) = false,
    (gogoproto.embed) = true,
    (gogoproto.jsontag) = ""
  ];

  // KubernetesCluster has information about a kubernetes cluster, if
  // applicable.
  KubernetesClusterMetadata KubernetesCluster = 6 [
    (gogoproto.nullable) = false,
    (gogoproto.embed) = true,
    (gogoproto.jsontag) = ""
  ];
}

// SessionPrint event happens every time a write occurs to
// temirnal I/O during a session
message SessionPrint {
  // Metadata is a common event metadata
  Metadata Metadata = 1 [
    (gogoproto.nullable) = false,
    (gogoproto.embed) = true,
    (gogoproto.jsontag) = ""
  ];

  // ChunkIndex is a monotonicaly incremented index for ordering print events
  int64 ChunkIndex = 2 [(gogoproto.jsontag) = "ci"];

  // Data is data transferred, it is not marshaled to JSON format
  bytes Data = 3 [
    (gogoproto.nullable) = true,
    (gogoproto.jsontag) = "-"
  ];

  // Bytes says how many bytes have been written into the session
  // during "print" event
  int64 Bytes = 4 [(gogoproto.jsontag) = "bytes"];

  // DelayMilliseconds is the delay in milliseconds from the start of the session
  int64 DelayMilliseconds = 5 [(gogoproto.jsontag) = "ms"];

  // Offset is the offset in bytes in the session file
  int64 Offset = 6 [(gogoproto.jsontag) = "offset"];
}

// DesktopRecording happens when a Teleport Desktop Protocol message
// is captured during a Desktop Access Session.
message DesktopRecording {
  // Metadata is a common event metadata
  Metadata Metadata = 1 [
    (gogoproto.nullable) = false,
    (gogoproto.embed) = true,
    (gogoproto.jsontag) = ""
  ];

  // Message is the encoded TDP message.
  bytes Message = 2 [
    (gogoproto.nullable) = true,
    (gogoproto.jsontag) = "message"
  ];

  // DelayMilliseconds is the delay in milliseconds from the start of the session
  int64 DelayMilliseconds = 3 [(gogoproto.jsontag) = "ms"]; // JSON tag intentionally matches SessionPrintEvent
}

// DesktopClipboardReceive is emitted when Teleport receives
// clipboard data from a remote desktop.
message DesktopClipboardReceive {
  // Metadata is common event metadata.
  Metadata Metadata = 1 [
    (gogoproto.nullable) = false,
    (gogoproto.embed) = true,
    (gogoproto.jsontag) = ""
  ];
  // User is common user event metadata.
  UserMetadata User = 2 [
    (gogoproto.nullable) = false,
    (gogoproto.embed) = true,
    (gogoproto.jsontag) = ""
  ];
  // Session is common event session metadata.
  SessionMetadata Session = 3 [
    (gogoproto.nullable) = false,
    (gogoproto.embed) = true,
    (gogoproto.jsontag) = ""
  ];
  // Connection holds information about the connection.
  ConnectionMetadata Connection = 4 [
    (gogoproto.nullable) = false,
    (gogoproto.embed) = true,
    (gogoproto.jsontag) = ""
  ];
  // DesktopAddr is the address of the desktop being accessed.
  string DesktopAddr = 5 [(gogoproto.jsontag) = "desktop_addr"];
  // Length is the number of bytes of data received from the remote clipboard.
  int32 Length = 6 [(gogoproto.jsontag) = "length"];
}

// DesktopClipboardSend is emitted when clipboard data is
// sent from a user's workstation to Teleport.
message DesktopClipboardSend {
  // Metadata is common event metadata.
  Metadata Metadata = 1 [
    (gogoproto.nullable) = false,
    (gogoproto.embed) = true,
    (gogoproto.jsontag) = ""
  ];
  // User is common user event metadata.
  UserMetadata User = 2 [
    (gogoproto.nullable) = false,
    (gogoproto.embed) = true,
    (gogoproto.jsontag) = ""
  ];
  // Session is common event session metadata.
  SessionMetadata Session = 3 [
    (gogoproto.nullable) = false,
    (gogoproto.embed) = true,
    (gogoproto.jsontag) = ""
  ];
  // Connection holds information about the connection.
  ConnectionMetadata Connection = 4 [
    (gogoproto.nullable) = false,
    (gogoproto.embed) = true,
    (gogoproto.jsontag) = ""
  ];
  // DesktopAddr is the address of the desktop being accessed.
  string DesktopAddr = 5 [(gogoproto.jsontag) = "desktop_addr"];
  // Length is the number of bytes of data sent.
  int32 Length = 6 [(gogoproto.jsontag) = "length"];
}

// DesktopSharedDirectoryStart is emitted when Teleport
// attempt to begin sharing a new directory to a remote desktop.
message DesktopSharedDirectoryStart {
  // Metadata is common event metadata.
  Metadata Metadata = 1 [
    (gogoproto.nullable) = false,
    (gogoproto.embed) = true,
    (gogoproto.jsontag) = ""
  ];
  // User is common user event metadata.
  UserMetadata User = 2 [
    (gogoproto.nullable) = false,
    (gogoproto.embed) = true,
    (gogoproto.jsontag) = ""
  ];
  // Session is common event session metadata.
  SessionMetadata Session = 3 [
    (gogoproto.nullable) = false,
    (gogoproto.embed) = true,
    (gogoproto.jsontag) = ""
  ];
  // Connection holds information about the connection.
  ConnectionMetadata Connection = 4 [
    (gogoproto.nullable) = false,
    (gogoproto.embed) = true,
    (gogoproto.jsontag) = ""
  ];
  // Succeeded is true if the directory sharing initialization was successful.
  bool Succeeded = 5 [(gogoproto.jsontag) = "succeeded"];
  // DesktopAddr is the address of the desktop being accessed.
  string DesktopAddr = 6 [(gogoproto.jsontag) = "desktop_addr"];
  // DirectoryName is the name of the directory being shared.
  string DirectoryName = 7 [(gogoproto.jsontag) = "name"];
  // DirectoryID is the ID of the directory being shared (unique to the Windows Desktop Session).
  uint32 DirectoryID = 8 [(gogoproto.jsontag) = "id"];
}

// SessionReject event happens when a user hits a session control restriction.
message SessionReject {
  // Metadata is a common event metadata
  Metadata Metadata = 1 [
    (gogoproto.nullable) = false,
    (gogoproto.embed) = true,
    (gogoproto.jsontag) = ""
  ];

  // User is a common user event metadata
  UserMetadata User = 2 [
    (gogoproto.nullable) = false,
    (gogoproto.embed) = true,
    (gogoproto.jsontag) = ""
  ];

  // ServerMetadata is a common server metadata
  ServerMetadata Server = 3 [
    (gogoproto.nullable) = false,
    (gogoproto.embed) = true,
    (gogoproto.jsontag) = ""
  ];

  // ConnectionMetadata holds information about the connection
  ConnectionMetadata Connection = 4 [
    (gogoproto.nullable) = false,
    (gogoproto.embed) = true,
    (gogoproto.jsontag) = ""
  ];

  // Reason is a field that specifies reason for event, e.g. in disconnect
  // event it explains why server disconnected the client
  string Reason = 5 [(gogoproto.jsontag) = "reason"];

  // Maximum is an event field specifying a maximal value (e.g. the value
  // of `max_connections` for a `session.rejected` event).
  int64 Maximum = 6 [(gogoproto.jsontag) = "max"];
}

// SessionConnect is emitted when a non-Teleport connection is made over net.Dial.
message SessionConnect {
  Metadata Metadata = 1 [
    (gogoproto.nullable) = false,
    (gogoproto.embed) = true,
    (gogoproto.jsontag) = ""
  ];

  ServerMetadata Server = 2 [
    (gogoproto.nullable) = false,
    (gogoproto.embed) = true,
    (gogoproto.jsontag) = ""
  ];

  ConnectionMetadata Connection = 3 [
    (gogoproto.nullable) = false,
    (gogoproto.embed) = true,
    (gogoproto.jsontag) = ""
  ];
}

// Resize means that some user resized PTY on the client
message Resize {
  // Metadata is a common event metadata
  Metadata Metadata = 1 [
    (gogoproto.nullable) = false,
    (gogoproto.embed) = true,
    (gogoproto.jsontag) = ""
  ];

  // User is a common user event metadata
  UserMetadata User = 2 [
    (gogoproto.nullable) = false,
    (gogoproto.embed) = true,
    (gogoproto.jsontag) = ""
  ];

  // SessionMetadata is a common event session metadata
  SessionMetadata Session = 3 [
    (gogoproto.nullable) = false,
    (gogoproto.embed) = true,
    (gogoproto.jsontag) = ""
  ];

  // ConnectionMetadata holds information about the connection
  ConnectionMetadata Connection = 4 [
    (gogoproto.nullable) = false,
    (gogoproto.embed) = true,
    (gogoproto.jsontag) = ""
  ];

  // ServerMetadata is a common server metadata
  ServerMetadata Server = 5 [
    (gogoproto.nullable) = false,
    (gogoproto.embed) = true,
    (gogoproto.jsontag) = ""
  ];

  // TerminalSize is expressed as 'W:H'
  string TerminalSize = 6 [(gogoproto.jsontag) = "size,omitempty"];

  // KubernetesCluster has information about a kubernetes cluster, if
  // applicable.
  KubernetesClusterMetadata KubernetesCluster = 7 [
    (gogoproto.nullable) = false,
    (gogoproto.embed) = true,
    (gogoproto.jsontag) = ""
  ];

  // KubernetesPod has information about a kubernetes pod, if applicable.
  KubernetesPodMetadata KubernetesPod = 8 [
    (gogoproto.nullable) = false,
    (gogoproto.embed) = true,
    (gogoproto.jsontag) = ""
  ];
}

// SessionEnd is a session end event
message SessionEnd {
  // Metadata is a common event metadata
  Metadata Metadata = 1 [
    (gogoproto.nullable) = false,
    (gogoproto.embed) = true,
    (gogoproto.jsontag) = ""
  ];

  // User is a common user event metadata
  UserMetadata User = 2 [
    (gogoproto.nullable) = false,
    (gogoproto.embed) = true,
    (gogoproto.jsontag) = ""
  ];

  // SessionMetadata is a common event session metadata
  SessionMetadata Session = 3 [
    (gogoproto.nullable) = false,
    (gogoproto.embed) = true,
    (gogoproto.jsontag) = ""
  ];

  // ConnectionMetadata holds information about the connection
  ConnectionMetadata Connection = 4 [
    (gogoproto.nullable) = false,
    (gogoproto.embed) = true,
    (gogoproto.jsontag) = ""
  ];

  // ServerMetadata is a common server metadata
  ServerMetadata Server = 5 [
    (gogoproto.nullable) = false,
    (gogoproto.embed) = true,
    (gogoproto.jsontag) = ""
  ];

  // EnhancedRecording is used to indicate if the recording was an
  // enhanced recording or not.
  bool EnhancedRecording = 6 [(gogoproto.jsontag) = "enhanced_recording"];

  // Interactive is used to indicate if the session was interactive
  // (has PTY attached) or not (exec session).
  bool Interactive = 7 [(gogoproto.jsontag) = "interactive"];

  // Participants is a list of participants in the session.
  repeated string Participants = 8 [(gogoproto.jsontag) = "participants"];

  // StartTime is the timestamp at which the session began.
  google.protobuf.Timestamp StartTime = 9 [
    (gogoproto.stdtime) = true,
    (gogoproto.nullable) = false,
    (gogoproto.jsontag) = "session_start,omitempty"
  ];

  // EndTime is the timestamp at which the session ended.
  google.protobuf.Timestamp EndTime = 10 [
    (gogoproto.stdtime) = true,
    (gogoproto.nullable) = false,
    (gogoproto.jsontag) = "session_stop,omitempty"
  ];

  // KubernetesCluster has information about a kubernetes cluster, if
  // applicable.
  KubernetesClusterMetadata KubernetesCluster = 11 [
    (gogoproto.nullable) = false,
    (gogoproto.embed) = true,
    (gogoproto.jsontag) = ""
  ];

  // KubernetesPod has information about a kubernetes pod, if applicable.
  KubernetesPodMetadata KubernetesPod = 12 [
    (gogoproto.nullable) = false,
    (gogoproto.embed) = true,
    (gogoproto.jsontag) = ""
  ];

  // InitialCommand is the command used to start this session.
  repeated string InitialCommand = 13 [(gogoproto.jsontag) = "initial_command,omitempty"];

  // SessionRecording is the type of session recording.
  string SessionRecording = 14 [(gogoproto.jsontag) = "session_recording,omitempty"];
}

// BPFMetadata is a common BPF process metadata
message BPFMetadata {
  // PID is the ID of the process.
  uint64 PID = 1 [(gogoproto.jsontag) = "pid"];

  // CgroupID is the internal cgroupv2 ID of the event.
  uint64 CgroupID = 2 [(gogoproto.jsontag) = "cgroup_id"];

  // Program is name of the executable.
  string Program = 3 [(gogoproto.jsontag) = "program"];
}

// Status contains common command or operation status fields
message Status {
  // Success indicates the success or failure of the operation
  bool Success = 1 [(gogoproto.jsontag) = "success"];

  // Error includes system error message for the failed attempt
  string Error = 2 [(gogoproto.jsontag) = "error,omitempty"];

  // UserMessage is a user-friendly message for successfull or unsuccessfull auth attempt
  string UserMessage = 3 [(gogoproto.jsontag) = "message,omitempty"];
}

// SessionCommand is a session command event
message SessionCommand {
  // Metadata is a common event metadata
  Metadata Metadata = 1 [
    (gogoproto.nullable) = false,
    (gogoproto.embed) = true,
    (gogoproto.jsontag) = ""
  ];

  // User is a common user event metadata
  UserMetadata User = 2 [
    (gogoproto.nullable) = false,
    (gogoproto.embed) = true,
    (gogoproto.jsontag) = ""
  ];

  // SessionMetadata is a common event session metadata
  SessionMetadata Session = 3 [
    (gogoproto.nullable) = false,
    (gogoproto.embed) = true,
    (gogoproto.jsontag) = ""
  ];

  // ServerMetadata is a common server metadata
  ServerMetadata Server = 4 [
    (gogoproto.nullable) = false,
    (gogoproto.embed) = true,
    (gogoproto.jsontag) = ""
  ];

  // BPFMetadata is a common BPF subsystem metadata
  BPFMetadata BPF = 5 [
    (gogoproto.nullable) = false,
    (gogoproto.embed) = true,
    (gogoproto.jsontag) = ""
  ];

  // PPID is the PID of the parent process.
  uint64 PPID = 6 [(gogoproto.jsontag) = "ppid"];

  // Path is the full path to the executable.
  string Path = 7 [(gogoproto.jsontag) = "path"];

  // Argv is the list of arguments to the program. Note, the first element does
  // not contain the name of the process.
  repeated string Argv = 8 [(gogoproto.jsontag) = "argv"];

  // ReturnCode is the return code of execve.
  int32 ReturnCode = 9 [(gogoproto.jsontag) = "return_code"];
}

// SessionDisk is a session disk access event
message SessionDisk {
  // Metadata is a common event metadata
  Metadata Metadata = 1 [
    (gogoproto.nullable) = false,
    (gogoproto.embed) = true,
    (gogoproto.jsontag) = ""
  ];

  // User is a common user event metadata
  UserMetadata User = 2 [
    (gogoproto.nullable) = false,
    (gogoproto.embed) = true,
    (gogoproto.jsontag) = ""
  ];

  // SessionMetadata is a common event session metadata
  SessionMetadata Session = 3 [
    (gogoproto.nullable) = false,
    (gogoproto.embed) = true,
    (gogoproto.jsontag) = ""
  ];

  // ServerMetadata is a common server metadata
  ServerMetadata Server = 4 [
    (gogoproto.nullable) = false,
    (gogoproto.embed) = true,
    (gogoproto.jsontag) = ""
  ];

  // BPFMetadata is a common BPF subsystem metadata
  BPFMetadata BPF = 5 [
    (gogoproto.nullable) = false,
    (gogoproto.embed) = true,
    (gogoproto.jsontag) = ""
  ];

  // Path is the full path to the executable.
  string Path = 6 [(gogoproto.jsontag) = "path"];

  // Flags are the flags passed to open.
  int32 Flags = 7 [(gogoproto.jsontag) = "flags"];

  // ReturnCode is the return code of disk open
  int32 ReturnCode = 8 [(gogoproto.jsontag) = "return_code"];
}

// Action communicates what was done in response to the event
enum EventAction {
  OBSERVED = 0;
  DENIED = 1;
}

// SessionNetwork is a network event
message SessionNetwork {
  // Operation is the network operation that was performed or attempted
  enum NetworkOperation {
    // TCP connection establishment or binding a UDP socket to a remote address
    CONNECT = 0;
    // Transmission of data to a remote endpoint
    SEND = 1;
  }

  // Metadata is a common event metadata
  Metadata Metadata = 1 [
    (gogoproto.nullable) = false,
    (gogoproto.embed) = true,
    (gogoproto.jsontag) = ""
  ];

  // User is a common user event metadata
  UserMetadata User = 2 [
    (gogoproto.nullable) = false,
    (gogoproto.embed) = true,
    (gogoproto.jsontag) = ""
  ];

  // SessionMetadata is a common event session metadata
  SessionMetadata Session = 3 [
    (gogoproto.nullable) = false,
    (gogoproto.embed) = true,
    (gogoproto.jsontag) = ""
  ];

  // ServerMetadata is a common server metadata
  ServerMetadata Server = 4 [
    (gogoproto.nullable) = false,
    (gogoproto.embed) = true,
    (gogoproto.jsontag) = ""
  ];

  // BPFMetadata is a common BPF subsystem metadata
  BPFMetadata BPF = 5 [
    (gogoproto.nullable) = false,
    (gogoproto.embed) = true,
    (gogoproto.jsontag) = ""
  ];

  // SrcAddr is the source IP address of the connection.
  string SrcAddr = 6 [(gogoproto.jsontag) = "src_addr"];

  // DstAddr is the destination IP address of the connection.
  string DstAddr = 7 [(gogoproto.jsontag) = "dst_addr"];

  // DstPort is the destination port of the connection.
  int32 DstPort = 8 [(gogoproto.jsontag) = "dst_port"];

  // TCPVersion is the version of TCP (4 or 6).
  int32 TCPVersion = 9 [(gogoproto.jsontag) = "version"];

  // Operation denotes what network operation was performed (e.g. connect)
  NetworkOperation Operation = 10 [(gogoproto.jsontag) = "operation"];

  // Action denotes what happened in response to the event
  EventAction Action = 11 [(gogoproto.jsontag) = "action"];
}

// SessionData is emitted to report session data usage.
message SessionData {
  // Metadata is a common event metadata
  Metadata Metadata = 1 [
    (gogoproto.nullable) = false,
    (gogoproto.embed) = true,
    (gogoproto.jsontag) = ""
  ];

  // User is a common user event metadata
  UserMetadata User = 2 [
    (gogoproto.nullable) = false,
    (gogoproto.embed) = true,
    (gogoproto.jsontag) = ""
  ];

  // SessionMetadata is a common event session metadata
  SessionMetadata Session = 3 [
    (gogoproto.nullable) = false,
    (gogoproto.embed) = true,
    (gogoproto.jsontag) = ""
  ];

  // ServerMetadata is a common server metadata
  ServerMetadata Server = 4 [
    (gogoproto.nullable) = false,
    (gogoproto.embed) = true,
    (gogoproto.jsontag) = ""
  ];

  // ConnectionMetadata holds information about the connection
  ConnectionMetadata Connection = 5 [
    (gogoproto.nullable) = false,
    (gogoproto.embed) = true,
    (gogoproto.jsontag) = ""
  ];

  // BytesTransmitted is the amount of bytes transmitted
  uint64 BytesTransmitted = 6 [(gogoproto.jsontag) = "tx"];

  // BytesReceived is the amount of bytes received
  uint64 BytesReceived = 7 [(gogoproto.jsontag) = "rx"];
}

// SessionLeave is emitted to report that a user left the session
message SessionLeave {
  // Metadata is a common event metadata
  Metadata Metadata = 1 [
    (gogoproto.nullable) = false,
    (gogoproto.embed) = true,
    (gogoproto.jsontag) = ""
  ];

  // User is a common user event metadata
  UserMetadata User = 2 [
    (gogoproto.nullable) = false,
    (gogoproto.embed) = true,
    (gogoproto.jsontag) = ""
  ];

  // SessionMetadata is a common event session metadata
  SessionMetadata Session = 3 [
    (gogoproto.nullable) = false,
    (gogoproto.embed) = true,
    (gogoproto.jsontag) = ""
  ];

  // ServerMetadata is a common server metadata
  ServerMetadata Server = 4 [
    (gogoproto.nullable) = false,
    (gogoproto.embed) = true,
    (gogoproto.jsontag) = ""
  ];

  // ConnectionMetadata holds information about the connection
  ConnectionMetadata Connection = 5 [
    (gogoproto.nullable) = false,
    (gogoproto.embed) = true,
    (gogoproto.jsontag) = ""
  ];
}

// UserLogin records a successfull or failed user login event
message UserLogin {
  // Metadata is a common event metadata
  Metadata Metadata = 1 [
    (gogoproto.nullable) = false,
    (gogoproto.embed) = true,
    (gogoproto.jsontag) = ""
  ];

  // User is a common user event metadata
  UserMetadata User = 2 [
    (gogoproto.nullable) = false,
    (gogoproto.embed) = true,
    (gogoproto.jsontag) = ""
  ];

  // Status contains common command or operation status fields
  Status Status = 3 [
    (gogoproto.nullable) = false,
    (gogoproto.embed) = true,
    (gogoproto.jsontag) = ""
  ];

  // Method is the event field indicating how the login was performed
  string Method = 4 [(gogoproto.jsontag) = "method,omitempty"];

  // IdentityAttributes is a map of user attributes received from identity provider
  google.protobuf.Struct IdentityAttributes = 5 [
    (gogoproto.jsontag) = "attributes,omitempty",
    (gogoproto.casttype) = "Struct"
  ];

  // MFA is the MFA device used during the login.
  MFADeviceMetadata MFADevice = 6 [(gogoproto.jsontag) = "mfa_device,omitempty"];

  // Client is the common client event metadata
  ClientMetadata Client = 7 [
    (gogoproto.nullable) = false,
    (gogoproto.embed) = true,
    (gogoproto.jsontag) = ""
  ];

  // ConnectionMetadata holds information about the connection
  ConnectionMetadata Connection = 8 [
    (gogoproto.nullable) = false,
    (gogoproto.embed) = true,
    (gogoproto.jsontag) = ""
  ];
}

// ResourceMetadata is a common resource metadata
message ResourceMetadata {
  // ResourceName is a resource name
  string Name = 1 [(gogoproto.jsontag) = "name,omitempty"];

  // Expires is set if resource expires
  google.protobuf.Timestamp Expires = 2 [
    (gogoproto.stdtime) = true,
    (gogoproto.nullable) = false,
    (gogoproto.jsontag) = "expires,omitempty"
  ];

  // UpdatedBy if set indicates the user who modified the resource
  string UpdatedBy = 3 [(gogoproto.jsontag) = "updated_by,omitempty"];

  // TTL is a TTL of reset password token represented as duration, e.g. "10m"
  // used for compatibility purposes for some events, Expires should be used instead
  // as it's more useful (contains exact expiration date/time)
  string TTL = 4 [(gogoproto.jsontag) = "ttl,omitempty"];
}

// UserCreate is emitted when the user is created or updated (upsert).
message UserCreate {
  // Metadata is a common event metadata
  Metadata Metadata = 1 [
    (gogoproto.nullable) = false,
    (gogoproto.embed) = true,
    (gogoproto.jsontag) = ""
  ];

  // User is a common user event metadata
  UserMetadata User = 2 [
    (gogoproto.nullable) = false,
    (gogoproto.embed) = true,
    (gogoproto.jsontag) = ""
  ];

  // ResourceMetadata is a common resource event metadata
  ResourceMetadata Resource = 3 [
    (gogoproto.nullable) = false,
    (gogoproto.embed) = true,
    (gogoproto.jsontag) = ""
  ];

  // Roles is a list of roles for the user.
  repeated string Roles = 4 [(gogoproto.jsontag) = "roles"];

  // Connector is the connector used to create the user.
  string Connector = 5 [(gogoproto.jsontag) = "connector"];
}

// UserDelete is emitted when a user gets deleted
message UserDelete {
  // Metadata is a common event metadata
  Metadata Metadata = 1 [
    (gogoproto.nullable) = false,
    (gogoproto.embed) = true,
    (gogoproto.jsontag) = ""
  ];

  // User is a common user event metadata
  UserMetadata User = 2 [
    (gogoproto.nullable) = false,
    (gogoproto.embed) = true,
    (gogoproto.jsontag) = ""
  ];

  // ResourceMetadata is a common resource event metadata
  ResourceMetadata Resource = 3 [
    (gogoproto.nullable) = false,
    (gogoproto.embed) = true,
    (gogoproto.jsontag) = ""
  ];
}

// UserPasswordChange is emitted when the user changes their own password.
message UserPasswordChange {
  // Metadata is a common event metadata
  Metadata Metadata = 1 [
    (gogoproto.nullable) = false,
    (gogoproto.embed) = true,
    (gogoproto.jsontag) = ""
  ];

  // User is a common user event metadata
  UserMetadata User = 2 [
    (gogoproto.nullable) = false,
    (gogoproto.embed) = true,
    (gogoproto.jsontag) = ""
  ];
}

// AccessRequestCreate is emitted when access request has been created or updated
message AccessRequestCreate {
  // Metadata is a common event metadata
  Metadata Metadata = 1 [
    (gogoproto.nullable) = false,
    (gogoproto.embed) = true,
    (gogoproto.jsontag) = ""
  ];

  // User is a common user event metadata
  UserMetadata User = 2 [
    (gogoproto.nullable) = false,
    (gogoproto.embed) = true,
    (gogoproto.jsontag) = ""
  ];

  // ResourceMetadata is a common resource event metadata
  ResourceMetadata Resource = 3 [
    (gogoproto.nullable) = false,
    (gogoproto.embed) = true,
    (gogoproto.jsontag) = ""
  ];

  // Roles is a list of roles for the user.
  repeated string Roles = 4 [(gogoproto.jsontag) = "roles,omitempty"];

  // RequestID is access request ID
  string RequestID = 5 [(gogoproto.jsontag) = "id"];

  // RequestState is access request state (in the access_request.review variant of
  // the event this represents the post-review state of the request).
  string RequestState = 6 [(gogoproto.jsontag) = "state"];

  // Delegator is used by teleport plugins to indicate the identity
  // which caused them to update state.
  string Delegator = 7 [(gogoproto.jsontag) = "delegator,omitempty"];

  // Reason is an optional description of why the request is being
  // created or updated.
  string Reason = 8 [(gogoproto.jsontag) = "reason,omitempty"];

  // Annotations is an optional set of attributes supplied by a plugin during
  // approval/denail of the request.
  google.protobuf.Struct Annotations = 9 [
    (gogoproto.jsontag) = "annotations,omitempty",
    (gogoproto.casttype) = "Struct"
  ];

  // Reviewer is the author of the review (only used in the access_request.review event variant).
  string Reviewer = 10 [(gogoproto.jsontag) = "reviewer,omitempty"];

  // ProposedState is the state proposed by a review (only used in the access_request.review event
  // variant).
  string ProposedState = 11 [(gogoproto.jsontag) = "proposed_state,omitempty"];

  // RequestedResourceIDs is the set of resources to which access is being requested.
  repeated ResourceID RequestedResourceIDs = 12 [
    (gogoproto.jsontag) = "resource_ids,omitempty",
    (gogoproto.nullable) = false
  ];
}

// ResourceID is a unique identifier for a teleport resource. This is duplicated
// from api/types/types.proto to decouple the api and events types and because
// neither file currently imports the other.
message ResourceID {
  // ClusterName is the name of the cluster the resource is in.
  string ClusterName = 1 [(gogoproto.jsontag) = "cluster"];
  // Kind is the resource kind.
  string Kind = 2 [(gogoproto.jsontag) = "kind"];
  // Name is the name of the specific resource.
  string Name = 3 [(gogoproto.jsontag) = "name"];
}

// AccessRequestDelete is emitted when an access request has been deleted.
message AccessRequestDelete {
  // Metadata is a common event metadata
  Metadata Metadata = 1 [
    (gogoproto.nullable) = false,
    (gogoproto.embed) = true,
    (gogoproto.jsontag) = ""
  ];

  // User is a common user event metadata
  UserMetadata User = 2 [
    (gogoproto.nullable) = false,
    (gogoproto.embed) = true,
    (gogoproto.jsontag) = ""
  ];

  // RequestID is access request ID
  string RequestID = 3 [(gogoproto.jsontag) = "id"];
}

// PortForward is emitted when a user requests port forwarding.
message PortForward {
  // Metadata is a common event metadata
  Metadata Metadata = 1 [
    (gogoproto.nullable) = false,
    (gogoproto.embed) = true,
    (gogoproto.jsontag) = ""
  ];

  // User is a common user event metadata
  UserMetadata User = 2 [
    (gogoproto.nullable) = false,
    (gogoproto.embed) = true,
    (gogoproto.jsontag) = ""
  ];

  // ConnectionMetadata holds information about the connection
  ConnectionMetadata Connection = 3 [
    (gogoproto.nullable) = false,
    (gogoproto.embed) = true,
    (gogoproto.jsontag) = ""
  ];

  // Status contains operation success or failure status
  Status Status = 4 [
    (gogoproto.nullable) = false,
    (gogoproto.embed) = true,
    (gogoproto.jsontag) = ""
  ];

  // Addr is a target port forwarding address
  string Addr = 5 [(gogoproto.jsontag) = "addr"];
}

// X11Forward is emitted when a user requests X11 protocol forwarding
message X11Forward {
  // Metadata is a common event metadata
  Metadata Metadata = 1 [
    (gogoproto.nullable) = false,
    (gogoproto.embed) = true,
    (gogoproto.jsontag) = ""
  ];

  // User is a common user event metadata
  UserMetadata User = 2 [
    (gogoproto.nullable) = false,
    (gogoproto.embed) = true,
    (gogoproto.jsontag) = ""
  ];

  // ConnectionMetadata holds information about the connection
  ConnectionMetadata Connection = 3 [
    (gogoproto.nullable) = false,
    (gogoproto.embed) = true,
    (gogoproto.jsontag) = ""
  ];

  // Status contains operation success or failure status
  Status Status = 4 [
    (gogoproto.nullable) = false,
    (gogoproto.embed) = true,
    (gogoproto.jsontag) = ""
  ];
}

// CommandMetadata specifies common command fields
message CommandMetadata {
  // Command is the executed command name
  string Command = 1 [(gogoproto.jsontag) = "command"];
  // ExitCode specifies command exit code
  string ExitCode = 2 [(gogoproto.jsontag) = "exitCode,omitempty"];
  // Error is an optional exit error, set if command has failed
  string Error = 3 [(gogoproto.jsontag) = "exitError,omitempty"];
}

// Exec specifies command exec event
message Exec {
  // Metadata is a common event metadata
  Metadata Metadata = 1 [
    (gogoproto.nullable) = false,
    (gogoproto.embed) = true,
    (gogoproto.jsontag) = ""
  ];

  // User is a common user event metadata
  UserMetadata User = 2 [
    (gogoproto.nullable) = false,
    (gogoproto.embed) = true,
    (gogoproto.jsontag) = ""
  ];

  // ConnectionMetadata holds information about the connection
  ConnectionMetadata Connection = 3 [
    (gogoproto.nullable) = false,
    (gogoproto.embed) = true,
    (gogoproto.jsontag) = ""
  ];

  // SessionMetadata is a common event session metadata
  SessionMetadata Session = 4 [
    (gogoproto.nullable) = false,
    (gogoproto.embed) = true,
    (gogoproto.jsontag) = ""
  ];

  // ServerMetadata is a common server metadata
  ServerMetadata Server = 5 [
    (gogoproto.nullable) = false,
    (gogoproto.embed) = true,
    (gogoproto.jsontag) = ""
  ];

  // CommandMetadata is a common command metadata
  CommandMetadata Command = 6 [
    (gogoproto.nullable) = false,
    (gogoproto.embed) = true,
    (gogoproto.jsontag) = ""
  ];

  // KubernetesCluster has information about a kubernetes cluster, if
  // applicable.
  KubernetesClusterMetadata KubernetesCluster = 7 [
    (gogoproto.nullable) = false,
    (gogoproto.embed) = true,
    (gogoproto.jsontag) = ""
  ];

  // KubernetesPod has information about a kubernetes pod, if applicable.
  KubernetesPodMetadata KubernetesPod = 8 [
    (gogoproto.nullable) = false,
    (gogoproto.embed) = true,
    (gogoproto.jsontag) = ""
  ];
}

// SCP is emitted when data transfer has occurred between server and client
message SCP {
  // Metadata is a common event metadata
  Metadata Metadata = 1 [
    (gogoproto.nullable) = false,
    (gogoproto.embed) = true,
    (gogoproto.jsontag) = ""
  ];

  // User is a common user event metadata
  UserMetadata User = 2 [
    (gogoproto.nullable) = false,
    (gogoproto.embed) = true,
    (gogoproto.jsontag) = ""
  ];

  // ConnectionMetadata holds information about the connection
  ConnectionMetadata Connection = 3 [
    (gogoproto.nullable) = false,
    (gogoproto.embed) = true,
    (gogoproto.jsontag) = ""
  ];

  // SessionMetadata is a common event session metadata
  SessionMetadata Session = 4 [
    (gogoproto.nullable) = false,
    (gogoproto.embed) = true,
    (gogoproto.jsontag) = ""
  ];

  // ServerMetadata is a common server metadata
  ServerMetadata Server = 5 [
    (gogoproto.nullable) = false,
    (gogoproto.embed) = true,
    (gogoproto.jsontag) = ""
  ];

  // CommandMetadata is a common command metadata
  CommandMetadata Command = 6 [
    (gogoproto.nullable) = false,
    (gogoproto.embed) = true,
    (gogoproto.jsontag) = ""
  ];

  // Path is a copy path
  string Path = 7 [(gogoproto.jsontag) = "path"];

  // Action is upload or download
  string Action = 8 [(gogoproto.jsontag) = "action"];
}

// SFTPAttributes are file metadata sent over SFTP
message SFTPAttributes {
  // FileSize is file size
  google.protobuf.UInt64Value FileSize = 1 [
    (gogoproto.wktpointer) = true,
    (gogoproto.jsontag) = "file_size"
  ];

  // UID is the user owner of a file
  google.protobuf.UInt32Value UID = 2 [
    (gogoproto.wktpointer) = true,
    (gogoproto.jsontag) = "uid"
  ];

  // GID is the group owner of the file
  google.protobuf.UInt32Value GID = 3 [
    (gogoproto.wktpointer) = true,
    (gogoproto.jsontag) = "gid"
  ];

  // Permissions is the file permissions
  google.protobuf.UInt32Value Permissions = 4 [
    (gogoproto.wktpointer) = true,
    (gogoproto.jsontag) = "permissions"
  ];

  // AccessTime is when the file was last read
  google.protobuf.Timestamp AccessTime = 5 [
    (gogoproto.stdtime) = true,
    (gogoproto.jsontag) = "access_time,omitempty"
  ];

  // ModificationTime was when the file was last changed
  google.protobuf.Timestamp ModificationTime = 6 [
    (gogoproto.stdtime) = true,
    (gogoproto.jsontag) = "modification_time,omitempty"
  ];
}

// SFTPAction denotes what type of SFTP request was made.
// These actions were taken from https://datatracker.ietf.org/doc/html/draft-ietf-secsh-filexfer-02.
enum SFTPAction {
  INVALID = 0;
  OPEN = 1;
  CLOSE = 2;
  READ = 3;
  WRITE = 4;
  LSTAT = 5;
  FSTAT = 6;
  SETSTAT = 7;
  FSETSTAT = 8;
  OPENDIR = 9;
  READDIR = 10;
  REMOVE = 11;
  MKDIR = 12;
  RMDIR = 13;
  REALPATH = 14;
  STAT = 15;
  RENAME = 16;
  READLINK = 17;
  SYMLINK = 18;
}

// SFTP is emitted when file operations have occurred between server and client
message SFTP {
  // Metadata is a common event metadata
  Metadata Metadata = 1 [
    (gogoproto.nullable) = false,
    (gogoproto.embed) = true,
    (gogoproto.jsontag) = ""
  ];

  // User is a common user event metadata
  UserMetadata User = 2 [
    (gogoproto.nullable) = false,
    (gogoproto.embed) = true,
    (gogoproto.jsontag) = ""
  ];

  // ConnectionMetadata holds information about the connection
  ConnectionMetadata Connection = 3 [
    (gogoproto.nullable) = false,
    (gogoproto.embed) = true,
    (gogoproto.jsontag) = ""
  ];

  // SessionMetadata is a common event session metadata
  SessionMetadata Session = 4 [
    (gogoproto.nullable) = false,
    (gogoproto.embed) = true,
    (gogoproto.jsontag) = ""
  ];

  // ServerMetadata is a common server metadata
  ServerMetadata Server = 5 [
    (gogoproto.nullable) = false,
    (gogoproto.embed) = true,
    (gogoproto.jsontag) = ""
  ];

  // WorkingDirectory is the current directory the SFTP server is in
  string WorkingDirectory = 6 [(gogoproto.jsontag) = "working_directory"];

  // Path is the filepath that was operated on. It is the exact path that
  // was sent by the client, so it may be relative or absolute.
  string Path = 7 [(gogoproto.jsontag) = "path"];

  // TargetPath is the new path in file renames, or the path of the symlink
  // when creating symlinks. It is the exact path that wassent by the client,
  // so it may be relative or absolute.
  string TargetPath = 8 [(gogoproto.jsontag) = "target_path,omitempty"];

  // Flags is options that were passed that affect file creation events
  uint32 Flags = 9 [(gogoproto.jsontag) = "flags,omitempty"];

  // Attributes is file metadata that the user requested to be changed
  SFTPAttributes Attributes = 10 [(gogoproto.jsontag) = "attributes,omitempty"];

  // Action is what kind of file operation
  SFTPAction Action = 11 [(gogoproto.jsontag) = "action"];

  // Error is the optional error that may have occurred
  string Error = 12 [(gogoproto.jsontag) = "error,omitempty"];
}

// Subsystem is emitted when a user requests a new subsystem.
message Subsystem {
  // Metadata is a common event metadata
  Metadata Metadata = 1 [
    (gogoproto.nullable) = false,
    (gogoproto.embed) = true,
    (gogoproto.jsontag) = ""
  ];

  // User is a common user event metadata
  UserMetadata User = 2 [
    (gogoproto.nullable) = false,
    (gogoproto.embed) = true,
    (gogoproto.jsontag) = ""
  ];

  // ConnectionMetadata holds information about the connection
  ConnectionMetadata Connection = 3 [
    (gogoproto.nullable) = false,
    (gogoproto.embed) = true,
    (gogoproto.jsontag) = ""
  ];

  // Name is a subsystem name
  string Name = 4 [(gogoproto.jsontag) = "name"];

  // Error contains error in case of unsucessfull attempt
  string Error = 5 [(gogoproto.jsontag) = "exitError"];
}

// ClientDisconnect is emitted when client is disconnected
// by the server due to inactivity or any other reason
message ClientDisconnect {
  // Metadata is a common event metadata
  Metadata Metadata = 1 [
    (gogoproto.nullable) = false,
    (gogoproto.embed) = true,
    (gogoproto.jsontag) = ""
  ];

  // User is a common user event metadata
  UserMetadata User = 2 [
    (gogoproto.nullable) = false,
    (gogoproto.embed) = true,
    (gogoproto.jsontag) = ""
  ];

  // ConnectionMetadata holds information about the connection
  ConnectionMetadata Connection = 3 [
    (gogoproto.nullable) = false,
    (gogoproto.embed) = true,
    (gogoproto.jsontag) = ""
  ];

  // ServerMetadata is a common server metadata
  ServerMetadata Server = 4 [
    (gogoproto.nullable) = false,
    (gogoproto.embed) = true,
    (gogoproto.jsontag) = ""
  ];

  // Reason is a field that specifies reason for event, e.g. in disconnect
  // event it explains why server disconnected the client
  string Reason = 5 [(gogoproto.jsontag) = "reason"];
}

// AuthAttempt is emitted upon a failed or successfull authentication attempt.
message AuthAttempt {
  // Metadata is a common event metadata
  Metadata Metadata = 1 [
    (gogoproto.nullable) = false,
    (gogoproto.embed) = true,
    (gogoproto.jsontag) = ""
  ];

  // User is a common user event metadata
  UserMetadata User = 2 [
    (gogoproto.nullable) = false,
    (gogoproto.embed) = true,
    (gogoproto.jsontag) = ""
  ];

  // ConnectionMetadata holds information about the connection
  ConnectionMetadata Connection = 3 [
    (gogoproto.nullable) = false,
    (gogoproto.embed) = true,
    (gogoproto.jsontag) = ""
  ];

  // Status contains common command or operation status fields
  Status Status = 4 [
    (gogoproto.nullable) = false,
    (gogoproto.embed) = true,
    (gogoproto.jsontag) = ""
  ];
}

// UserTokenCreate is emitted when a user token is created.
message UserTokenCreate {
  // Metadata is a common event metadata
  Metadata Metadata = 1 [
    (gogoproto.nullable) = false,
    (gogoproto.embed) = true,
    (gogoproto.jsontag) = ""
  ];

  // ResourceMetadata is a common resource event metadata
  ResourceMetadata Resource = 2 [
    (gogoproto.nullable) = false,
    (gogoproto.embed) = true,
    (gogoproto.jsontag) = ""
  ];

  // User is a common user event metadata
  UserMetadata User = 3 [
    (gogoproto.nullable) = false,
    (gogoproto.embed) = true,
    (gogoproto.jsontag) = ""
  ];
}

// RoleCreate is emitted when a role is created/updated.
message RoleCreate {
  // Metadata is a common event metadata
  Metadata Metadata = 1 [
    (gogoproto.nullable) = false,
    (gogoproto.embed) = true,
    (gogoproto.jsontag) = ""
  ];

  // ResourceMetadata is a common resource event metadata
  ResourceMetadata Resource = 2 [
    (gogoproto.nullable) = false,
    (gogoproto.embed) = true,
    (gogoproto.jsontag) = ""
  ];

  // User is a common user event metadata
  UserMetadata User = 3 [
    (gogoproto.nullable) = false,
    (gogoproto.embed) = true,
    (gogoproto.jsontag) = ""
  ];
}

// RoleDelete is emitted when a role is deleted
message RoleDelete {
  // Metadata is a common event metadata
  Metadata Metadata = 1 [
    (gogoproto.nullable) = false,
    (gogoproto.embed) = true,
    (gogoproto.jsontag) = ""
  ];

  // ResourceMetadata is a common resource event metadata
  ResourceMetadata Resource = 2 [
    (gogoproto.nullable) = false,
    (gogoproto.embed) = true,
    (gogoproto.jsontag) = ""
  ];

  // User is a common user event metadata
  UserMetadata User = 3 [
    (gogoproto.nullable) = false,
    (gogoproto.embed) = true,
    (gogoproto.jsontag) = ""
  ];
}

// TrustedClusterCreate is the event for creating a trusted cluster.
message TrustedClusterCreate {
  // Metadata is a common event metadata
  Metadata Metadata = 1 [
    (gogoproto.nullable) = false,
    (gogoproto.embed) = true,
    (gogoproto.jsontag) = ""
  ];

  // ResourceMetadata is a common resource event metadata
  ResourceMetadata Resource = 2 [
    (gogoproto.nullable) = false,
    (gogoproto.embed) = true,
    (gogoproto.jsontag) = ""
  ];

  // User is a common user event metadata
  UserMetadata User = 3 [
    (gogoproto.nullable) = false,
    (gogoproto.embed) = true,
    (gogoproto.jsontag) = ""
  ];
}

// TrustedClusterDelete is the event for removing a trusted cluster.
message TrustedClusterDelete {
  // Metadata is a common event metadata
  Metadata Metadata = 1 [
    (gogoproto.nullable) = false,
    (gogoproto.embed) = true,
    (gogoproto.jsontag) = ""
  ];

  // ResourceMetadata is a common resource event metadata
  ResourceMetadata Resource = 2 [
    (gogoproto.nullable) = false,
    (gogoproto.embed) = true,
    (gogoproto.jsontag) = ""
  ];

  // User is a common user event metadata
  UserMetadata User = 3 [
    (gogoproto.nullable) = false,
    (gogoproto.embed) = true,
    (gogoproto.jsontag) = ""
  ];
}

// TrustedClusterTokenCreate is the event for
// creating new join token for a trusted cluster.
message TrustedClusterTokenCreate {
  // Metadata is a common event metadata
  Metadata Metadata = 1 [
    (gogoproto.nullable) = false,
    (gogoproto.embed) = true,
    (gogoproto.jsontag) = ""
  ];

  // ResourceMetadata is a common resource event metadata
  ResourceMetadata Resource = 2 [
    (gogoproto.nullable) = false,
    (gogoproto.embed) = true,
    (gogoproto.jsontag) = ""
  ];

  // User is a common user event metadata
  UserMetadata User = 3 [
    (gogoproto.nullable) = false,
    (gogoproto.embed) = true,
    (gogoproto.jsontag) = ""
  ];
}

// GithubConnectorCreate fires when a Github connector is created/updated.
message GithubConnectorCreate {
  // Metadata is a common event metadata
  Metadata Metadata = 1 [
    (gogoproto.nullable) = false,
    (gogoproto.embed) = true,
    (gogoproto.jsontag) = ""
  ];

  // ResourceMetadata is a common resource event metadata
  ResourceMetadata Resource = 2 [
    (gogoproto.nullable) = false,
    (gogoproto.embed) = true,
    (gogoproto.jsontag) = ""
  ];

  // User is a common user event metadata
  UserMetadata User = 3 [
    (gogoproto.nullable) = false,
    (gogoproto.embed) = true,
    (gogoproto.jsontag) = ""
  ];
}

// GithubConnectorDelete fires when a Github connector is deleted.
message GithubConnectorDelete {
  // Metadata is a common event metadata
  Metadata Metadata = 1 [
    (gogoproto.nullable) = false,
    (gogoproto.embed) = true,
    (gogoproto.jsontag) = ""
  ];

  // ResourceMetadata is a common resource event metadata
  ResourceMetadata Resource = 2 [
    (gogoproto.nullable) = false,
    (gogoproto.embed) = true,
    (gogoproto.jsontag) = ""
  ];

  // User is a common user event metadata
  UserMetadata User = 3 [
    (gogoproto.nullable) = false,
    (gogoproto.embed) = true,
    (gogoproto.jsontag) = ""
  ];
}

// OIDCConnectorCreate fires when OIDC connector is created/updated.
message OIDCConnectorCreate {
  // Metadata is a common event metadata
  Metadata Metadata = 1 [
    (gogoproto.nullable) = false,
    (gogoproto.embed) = true,
    (gogoproto.jsontag) = ""
  ];

  // ResourceMetadata is a common resource event metadata
  ResourceMetadata Resource = 2 [
    (gogoproto.nullable) = false,
    (gogoproto.embed) = true,
    (gogoproto.jsontag) = ""
  ];

  // User is a common user event metadata
  UserMetadata User = 3 [
    (gogoproto.nullable) = false,
    (gogoproto.embed) = true,
    (gogoproto.jsontag) = ""
  ];
}

// OIDCConnectorDelete fires when OIDC connector is deleted.
message OIDCConnectorDelete {
  // Metadata is a common event metadata
  Metadata Metadata = 1 [
    (gogoproto.nullable) = false,
    (gogoproto.embed) = true,
    (gogoproto.jsontag) = ""
  ];

  // ResourceMetadata is a common resource event metadata
  ResourceMetadata Resource = 2 [
    (gogoproto.nullable) = false,
    (gogoproto.embed) = true,
    (gogoproto.jsontag) = ""
  ];

  // User is a common user event metadata
  UserMetadata User = 3 [
    (gogoproto.nullable) = false,
    (gogoproto.embed) = true,
    (gogoproto.jsontag) = ""
  ];
}

// SAMLConnectorCreate fires when SAML connector is created/updated.
message SAMLConnectorCreate {
  // Metadata is a common event metadata
  Metadata Metadata = 1 [
    (gogoproto.nullable) = false,
    (gogoproto.embed) = true,
    (gogoproto.jsontag) = ""
  ];

  // ResourceMetadata is a common resource event metadata
  ResourceMetadata Resource = 2 [
    (gogoproto.nullable) = false,
    (gogoproto.embed) = true,
    (gogoproto.jsontag) = ""
  ];

  // User is a common user event metadata
  UserMetadata User = 3 [
    (gogoproto.nullable) = false,
    (gogoproto.embed) = true,
    (gogoproto.jsontag) = ""
  ];
}

// SAMLConnectorDelete fires when SAML connector is deleted.
message SAMLConnectorDelete {
  // Metadata is a common event metadata
  Metadata Metadata = 1 [
    (gogoproto.nullable) = false,
    (gogoproto.embed) = true,
    (gogoproto.jsontag) = ""
  ];

  // ResourceMetadata is a common resource event metadata
  ResourceMetadata Resource = 2 [
    (gogoproto.nullable) = false,
    (gogoproto.embed) = true,
    (gogoproto.jsontag) = ""
  ];

  // User is a common user event metadata
  UserMetadata User = 3 [
    (gogoproto.nullable) = false,
    (gogoproto.embed) = true,
    (gogoproto.jsontag) = ""
  ];
}

// KubeRequest specifies a Kubernetes API request event.
message KubeRequest {
  // Metadata is a common event metadata
  Metadata Metadata = 1 [
    (gogoproto.nullable) = false,
    (gogoproto.embed) = true,
    (gogoproto.jsontag) = ""
  ];

  // User is a common user event metadata
  UserMetadata User = 2 [
    (gogoproto.nullable) = false,
    (gogoproto.embed) = true,
    (gogoproto.jsontag) = ""
  ];

  // ConnectionMetadata holds information about the connection
  ConnectionMetadata Connection = 3 [
    (gogoproto.nullable) = false,
    (gogoproto.embed) = true,
    (gogoproto.jsontag) = ""
  ];

  // ServerMetadata is a common server metadata
  ServerMetadata Server = 4 [
    (gogoproto.nullable) = false,
    (gogoproto.embed) = true,
    (gogoproto.jsontag) = ""
  ];

  // RequestPath is the raw request URL path.
  string RequestPath = 5 [(gogoproto.jsontag) = "request_path"];
  // Verb is the HTTP verb used for this request (e.g. GET, POST, etc)
  string Verb = 6 [(gogoproto.jsontag) = "verb"];
  // ResourceAPIGroup is the resource API group.
  string ResourceAPIGroup = 7 [(gogoproto.jsontag) = "resource_api_group,omitempty"];
  // ResourceNamespace is the resource namespace.
  string ResourceNamespace = 8 [(gogoproto.jsontag) = "resource_namespace,omitempty"];
  // ResourceKind is the API resource kind (e.g. "pod", "service", etc).
  string ResourceKind = 9 [(gogoproto.jsontag) = "resource_kind,omitempty"];
  // ResourceName is the API resource name.
  string ResourceName = 10 [(gogoproto.jsontag) = "resource_name,omitempty"];
  // ResponseCode is the HTTP response code for this request.
  int32 ResponseCode = 11 [(gogoproto.jsontag) = "response_code"];

  // Kubernetes has information about a kubernetes cluster, if applicable.
  KubernetesClusterMetadata Kubernetes = 12 [
    (gogoproto.nullable) = false,
    (gogoproto.embed) = true,
    (gogoproto.jsontag) = ""
  ];
}

// AppMetadata contains common application information.
message AppMetadata {
  // AppURI is the application endpoint.
  string AppURI = 1 [(gogoproto.jsontag) = "app_uri,omitempty"];
  // AppPublicAddr is the configured application public address.
  string AppPublicAddr = 2 [(gogoproto.jsontag) = "app_public_addr,omitempty"];
  // AppLabels are the configured application labels.
  map<string, string> AppLabels = 3 [
    (gogoproto.nullable) = false,
    (gogoproto.jsontag) = "app_labels,omitempty"
  ];
  // AppName is the configured application name.
  string AppName = 4 [(gogoproto.jsontag) = "app_name,omitempty"];
}

// AppCreate is emitted when a new application resource is created.
message AppCreate {
  // Metadata is a common event metadata.
  Metadata Metadata = 1 [
    (gogoproto.nullable) = false,
    (gogoproto.embed) = true,
    (gogoproto.jsontag) = ""
  ];
  // User is a common user event metadata.
  UserMetadata User = 2 [
    (gogoproto.nullable) = false,
    (gogoproto.embed) = true,
    (gogoproto.jsontag) = ""
  ];
  // ResourceMetadata is a common resource event metadata.
  ResourceMetadata Resource = 3 [
    (gogoproto.nullable) = false,
    (gogoproto.embed) = true,
    (gogoproto.jsontag) = ""
  ];
  // AppMetadata is a common application resource metadata.
  AppMetadata App = 4 [
    (gogoproto.nullable) = false,
    (gogoproto.embed) = true,
    (gogoproto.jsontag) = ""
  ];
}

// AppUpdate is emitted when an existing application resource is updated.
message AppUpdate {
  // Metadata is a common event metadata.
  Metadata Metadata = 1 [
    (gogoproto.nullable) = false,
    (gogoproto.embed) = true,
    (gogoproto.jsontag) = ""
  ];
  // User is a common user event metadata.
  UserMetadata User = 2 [
    (gogoproto.nullable) = false,
    (gogoproto.embed) = true,
    (gogoproto.jsontag) = ""
  ];
  // ResourceMetadata is a common resource event metadata.
  ResourceMetadata Resource = 3 [
    (gogoproto.nullable) = false,
    (gogoproto.embed) = true,
    (gogoproto.jsontag) = ""
  ];
  // AppMetadata is a common application resource metadata.
  AppMetadata App = 4 [
    (gogoproto.nullable) = false,
    (gogoproto.embed) = true,
    (gogoproto.jsontag) = ""
  ];
}

// AppDelete is emitted when an application resource is deleted.
message AppDelete {
  // Metadata is a common event metadata.
  Metadata Metadata = 1 [
    (gogoproto.nullable) = false,
    (gogoproto.embed) = true,
    (gogoproto.jsontag) = ""
  ];
  // User is a common user event metadata.
  UserMetadata User = 2 [
    (gogoproto.nullable) = false,
    (gogoproto.embed) = true,
    (gogoproto.jsontag) = ""
  ];
  // ResourceMetadata is a common resource event metadata.
  ResourceMetadata Resource = 3 [
    (gogoproto.nullable) = false,
    (gogoproto.embed) = true,
    (gogoproto.jsontag) = ""
  ];
}

// AppSessionStart is emitted when a user is issued an application certificate.
message AppSessionStart {
  // Metadata is a common event metadata
  Metadata Metadata = 1 [
    (gogoproto.nullable) = false,
    (gogoproto.embed) = true,
    (gogoproto.jsontag) = ""
  ];

  // User is a common user event metadata
  UserMetadata User = 2 [
    (gogoproto.nullable) = false,
    (gogoproto.embed) = true,
    (gogoproto.jsontag) = ""
  ];

  // SessionMetadata is a common event session metadata
  SessionMetadata Session = 3 [
    (gogoproto.nullable) = false,
    (gogoproto.embed) = true,
    (gogoproto.jsontag) = ""
  ];

  // ServerMetadata is a common server metadata
  ServerMetadata Server = 4 [
    (gogoproto.nullable) = false,
    (gogoproto.embed) = true,
    (gogoproto.jsontag) = ""
  ];

  // ConnectionMetadata holds information about the connection
  ConnectionMetadata Connection = 5 [
    (gogoproto.nullable) = false,
    (gogoproto.embed) = true,
    (gogoproto.jsontag) = ""
  ];

  // PublicAddr is the public address of the application being requested.
  // DELETE IN 10.0: this information is also present on the AppMetadata.
  string PublicAddr = 7 [
    (gogoproto.jsontag) = "public_addr",
    deprecated = true
  ];

  // App is a common application resource metadata.
  AppMetadata App = 8 [
    (gogoproto.nullable) = false,
    (gogoproto.embed) = true,
    (gogoproto.jsontag) = ""
  ];
}

// AppSessionEnd is emitted when an application session ends.
message AppSessionEnd {
  // Metadata is a common event metadata
  Metadata Metadata = 1 [
    (gogoproto.nullable) = false,
    (gogoproto.embed) = true,
    (gogoproto.jsontag) = ""
  ];

  // User is a common user event metadata
  UserMetadata User = 2 [
    (gogoproto.nullable) = false,
    (gogoproto.embed) = true,
    (gogoproto.jsontag) = ""
  ];

  // SessionMetadata is a common event session metadata
  SessionMetadata Session = 3 [
    (gogoproto.nullable) = false,
    (gogoproto.embed) = true,
    (gogoproto.jsontag) = ""
  ];

  // ServerMetadata is a common server metadata
  ServerMetadata Server = 4 [
    (gogoproto.nullable) = false,
    (gogoproto.embed) = true,
    (gogoproto.jsontag) = ""
  ];

  // ConnectionMetadata holds information about the connection
  ConnectionMetadata Connection = 5 [
    (gogoproto.nullable) = false,
    (gogoproto.embed) = true,
    (gogoproto.jsontag) = ""
  ];

  // App is a common application resource metadata.
  AppMetadata App = 6 [
    (gogoproto.nullable) = false,
    (gogoproto.embed) = true,
    (gogoproto.jsontag) = ""
  ];
}

// AppSessionChunk is emitted at the start of a 5 minute chunk on each
// proxy. This chunk is used to buffer 5 minutes of audit events at a time
// for applications.
message AppSessionChunk {
  // Metadata is a common event metadata
  Metadata Metadata = 1 [
    (gogoproto.nullable) = false,
    (gogoproto.embed) = true,
    (gogoproto.jsontag) = ""
  ];

  // User is a common user event metadata
  UserMetadata User = 2 [
    (gogoproto.nullable) = false,
    (gogoproto.embed) = true,
    (gogoproto.jsontag) = ""
  ];

  // SessionMetadata is a common event session metadata
  SessionMetadata Session = 3 [
    (gogoproto.nullable) = false,
    (gogoproto.embed) = true,
    (gogoproto.jsontag) = ""
  ];

  // ServerMetadata is a common server metadata
  ServerMetadata Server = 4 [
    (gogoproto.nullable) = false,
    (gogoproto.embed) = true,
    (gogoproto.jsontag) = ""
  ];

  // ConnectionMetadata holds information about the connection
  ConnectionMetadata Connection = 5 [
    (gogoproto.nullable) = false,
    (gogoproto.embed) = true,
    (gogoproto.jsontag) = ""
  ];

  // SessionChunkID is the ID of the session that was created for this 5 minute
  // application log chunk.
  string SessionChunkID = 6 [(gogoproto.jsontag) = "session_chunk_id"];

  // App is a common application resource metadata.
  AppMetadata App = 7 [
    (gogoproto.nullable) = false,
    (gogoproto.embed) = true,
    (gogoproto.jsontag) = ""
  ];
}

// AppSessionRequest is an HTTP request and response.
message AppSessionRequest {
  // Metadata is a common event metadata
  Metadata Metadata = 1 [
    (gogoproto.nullable) = false,
    (gogoproto.embed) = true,
    (gogoproto.jsontag) = ""
  ];

  // StatusCode the HTTP response code for the request.
  uint32 StatusCode = 2 [(gogoproto.jsontag) = "status_code"];
  // Path is relative path in the URL.
  string Path = 3 [(gogoproto.jsontag) = "path"];
  // RawQuery are the encoded query values.
  string RawQuery = 4 [(gogoproto.jsontag) = "raw_query"];
  // Method is the request HTTP method, like GET/POST/DELETE/etc.
  string Method = 5 [(gogoproto.jsontag) = "method"];
  // App is a common application resource metadata.
  AppMetadata App = 6 [
    (gogoproto.nullable) = false,
    (gogoproto.embed) = true,
    (gogoproto.jsontag) = ""
  ];
  // AWS contains extra AWS metadata of the request.
  AWSRequestMetadata AWS = 7 [
    (gogoproto.nullable) = false,
    (gogoproto.embed) = true,
    (gogoproto.jsontag) = ""
  ];
}

// AWSRequestMetadata contains extra AWS metadata of an AppSessionRequest.
message AWSRequestMetadata {
  // AWSRegion is the requested AWS region.
  string AWSRegion = 1 [(gogoproto.jsontag) = "aws_region,omitempty"];
  // AWSService is the requested AWS service name.
  string AWSService = 2 [(gogoproto.jsontag) = "aws_service,omitempty"];
  // AWSHost is the requested host of the AWS service.
  string AWSHost = 3 [(gogoproto.jsontag) = "aws_host,omitempty"];
}

// DatabaseMetadata contains common database information.
message DatabaseMetadata {
  // DatabaseService is the name of the database service proxying the database.
  string DatabaseService = 1 [(gogoproto.jsontag) = "db_service,omitempty"];
  // DatabaseProtocol is the database type, e.g. postgres or mysql.
  string DatabaseProtocol = 2 [(gogoproto.jsontag) = "db_protocol"];
  // DatabaseURI is the database URI to connect to.
  string DatabaseURI = 3 [(gogoproto.jsontag) = "db_uri"];
  // DatabaseName is the name of the database a user is connecting to.
  string DatabaseName = 4 [(gogoproto.jsontag) = "db_name,omitempty"];
  // DatabaseUser is the database username used to connect.
  string DatabaseUser = 5 [(gogoproto.jsontag) = "db_user,omitempty"];
  // DatabaseLabels is the database resource labels.
  map<string, string> DatabaseLabels = 6 [
    (gogoproto.nullable) = false,
    (gogoproto.jsontag) = "db_labels,omitempty"
  ];
  // DatabaseAWSRegion is AWS regions for AWS hosted databases.
  string DatabaseAWSRegion = 7 [(gogoproto.jsontag) = "db_aws_region,omitempty"];
  // DatabaseAWSRegion is cluster ID for Redshift databases.
  string DatabaseAWSRedshiftClusterID = 8 [(gogoproto.jsontag) = "db_aws_redshift_cluster_id,omitempty"];
  // DatabaseGCPProjectID is project ID for GCP hosted databases.
  string DatabaseGCPProjectID = 9 [(gogoproto.jsontag) = "db_gcp_project_id,omitempty"];
  // DatabaseGCPInstanceID is instance ID for GCP hosted databases.
  string DatabaseGCPInstanceID = 10 [(gogoproto.jsontag) = "db_gcp_instance_id,omitempty"];
}

// DatabaseCreate is emitted when a new database resource is created.
message DatabaseCreate {
  // Metadata is a common event metadata.
  Metadata Metadata = 1 [
    (gogoproto.nullable) = false,
    (gogoproto.embed) = true,
    (gogoproto.jsontag) = ""
  ];
  // User is a common user event metadata.
  UserMetadata User = 2 [
    (gogoproto.nullable) = false,
    (gogoproto.embed) = true,
    (gogoproto.jsontag) = ""
  ];
  // ResourceMetadata is a common resource event metadata.
  ResourceMetadata Resource = 3 [
    (gogoproto.nullable) = false,
    (gogoproto.embed) = true,
    (gogoproto.jsontag) = ""
  ];
  // DatabaseMetadata is a common database resource metadata.
  DatabaseMetadata Database = 4 [
    (gogoproto.nullable) = false,
    (gogoproto.embed) = true,
    (gogoproto.jsontag) = ""
  ];
}

// DatabaseUpdate is emitted when an existing database resource is updated.
message DatabaseUpdate {
  // Metadata is a common event metadata.
  Metadata Metadata = 1 [
    (gogoproto.nullable) = false,
    (gogoproto.embed) = true,
    (gogoproto.jsontag) = ""
  ];
  // User is a common user event metadata.
  UserMetadata User = 2 [
    (gogoproto.nullable) = false,
    (gogoproto.embed) = true,
    (gogoproto.jsontag) = ""
  ];
  // ResourceMetadata is a common resource event metadata.
  ResourceMetadata Resource = 3 [
    (gogoproto.nullable) = false,
    (gogoproto.embed) = true,
    (gogoproto.jsontag) = ""
  ];
  // DatabaseMetadata is a common database resource metadata.
  DatabaseMetadata Database = 4 [
    (gogoproto.nullable) = false,
    (gogoproto.embed) = true,
    (gogoproto.jsontag) = ""
  ];
}

// DatabaseDelete is emitted when a database resource is deleted.
message DatabaseDelete {
  // Metadata is a common event metadata.
  Metadata Metadata = 1 [
    (gogoproto.nullable) = false,
    (gogoproto.embed) = true,
    (gogoproto.jsontag) = ""
  ];
  // User is a common user event metadata.
  UserMetadata User = 2 [
    (gogoproto.nullable) = false,
    (gogoproto.embed) = true,
    (gogoproto.jsontag) = ""
  ];
  // ResourceMetadata is a common resource event metadata.
  ResourceMetadata Resource = 3 [
    (gogoproto.nullable) = false,
    (gogoproto.embed) = true,
    (gogoproto.jsontag) = ""
  ];
}

// DatabaseSessionStart is emitted when a user connects to a database.
message DatabaseSessionStart {
  // Metadata is a common event metadata.
  Metadata Metadata = 1 [
    (gogoproto.nullable) = false,
    (gogoproto.embed) = true,
    (gogoproto.jsontag) = ""
  ];
  // User is a common user event metadata.
  UserMetadata User = 2 [
    (gogoproto.nullable) = false,
    (gogoproto.embed) = true,
    (gogoproto.jsontag) = ""
  ];
  // Session is a common event session metadata.
  SessionMetadata Session = 3 [
    (gogoproto.nullable) = false,
    (gogoproto.embed) = true,
    (gogoproto.jsontag) = ""
  ];
  // Server is a common server metadata.
  ServerMetadata Server = 4 [
    (gogoproto.nullable) = false,
    (gogoproto.embed) = true,
    (gogoproto.jsontag) = ""
  ];
  // Connection holds information about the connection.
  ConnectionMetadata Connection = 5 [
    (gogoproto.nullable) = false,
    (gogoproto.embed) = true,
    (gogoproto.jsontag) = ""
  ];
  // Status indicates whether the connection was successful or denied.
  Status Status = 6 [
    (gogoproto.nullable) = false,
    (gogoproto.embed) = true,
    (gogoproto.jsontag) = ""
  ];
  // Database contains database related metadata.
  DatabaseMetadata Database = 7 [
    (gogoproto.nullable) = false,
    (gogoproto.embed) = true,
    (gogoproto.jsontag) = ""
  ];
}

// DatabaseSessionQuery is emitted when a user executes a database query.
message DatabaseSessionQuery {
  // Metadata is a common event metadata.
  Metadata Metadata = 1 [
    (gogoproto.nullable) = false,
    (gogoproto.embed) = true,
    (gogoproto.jsontag) = ""
  ];
  // User is a common user event metadata.
  UserMetadata User = 2 [
    (gogoproto.nullable) = false,
    (gogoproto.embed) = true,
    (gogoproto.jsontag) = ""
  ];
  // SessionMetadata is a common event session metadata.
  SessionMetadata Session = 3 [
    (gogoproto.nullable) = false,
    (gogoproto.embed) = true,
    (gogoproto.jsontag) = ""
  ];
  // Database contains database related metadata.
  DatabaseMetadata Database = 4 [
    (gogoproto.nullable) = false,
    (gogoproto.embed) = true,
    (gogoproto.jsontag) = ""
  ];
  // DatabaseQuery is the executed query string.
  string DatabaseQuery = 5 [(gogoproto.jsontag) = "db_query"];
  // DatabaseQueryParameters are the query parameters for prepared statements.
  repeated string DatabaseQueryParameters = 6 [(gogoproto.jsontag) = "db_query_parameters,omitempty"];
  // Status indicates whether the query was successfully sent to the database.
  Status Status = 7 [
    (gogoproto.nullable) = false,
    (gogoproto.embed) = true,
    (gogoproto.jsontag) = ""
  ];
}

// PostgresParse is emitted when a Postgres client creates a prepared statement
// using extended query protocol.
message PostgresParse {
  // Metadata is a common event metadata.
  Metadata Metadata = 1 [
    (gogoproto.nullable) = false,
    (gogoproto.embed) = true,
    (gogoproto.jsontag) = ""
  ];
  // User is a common user event metadata.
  UserMetadata User = 2 [
    (gogoproto.nullable) = false,
    (gogoproto.embed) = true,
    (gogoproto.jsontag) = ""
  ];
  // SessionMetadata is a common event session metadata.
  SessionMetadata Session = 3 [
    (gogoproto.nullable) = false,
    (gogoproto.embed) = true,
    (gogoproto.jsontag) = ""
  ];
  // Database contains database related metadata.
  DatabaseMetadata Database = 4 [
    (gogoproto.nullable) = false,
    (gogoproto.embed) = true,
    (gogoproto.jsontag) = ""
  ];
  // StatementName is the prepared statement name.
  string StatementName = 5 [(gogoproto.jsontag) = "statement_name"];
  // Query is the prepared statement query.
  string Query = 6 [(gogoproto.jsontag) = "query"];
}

// PostgresBind is emitted when a Postgres client readies a prepared statement
// for execution and binds it to parameters.
message PostgresBind {
  // Metadata is a common event metadata.
  Metadata Metadata = 1 [
    (gogoproto.nullable) = false,
    (gogoproto.embed) = true,
    (gogoproto.jsontag) = ""
  ];
  // User is a common user event metadata.
  UserMetadata User = 2 [
    (gogoproto.nullable) = false,
    (gogoproto.embed) = true,
    (gogoproto.jsontag) = ""
  ];
  // SessionMetadata is a common event session metadata.
  SessionMetadata Session = 3 [
    (gogoproto.nullable) = false,
    (gogoproto.embed) = true,
    (gogoproto.jsontag) = ""
  ];
  // Database contains database related metadata.
  DatabaseMetadata Database = 4 [
    (gogoproto.nullable) = false,
    (gogoproto.embed) = true,
    (gogoproto.jsontag) = ""
  ];
  // StatementName is the name of prepared statement that's being bound to parameters.
  string StatementName = 5 [(gogoproto.jsontag) = "statement_name"];
  // PortalName is the destination portal name that binds statement to parameters.
  string PortalName = 6 [(gogoproto.jsontag) = "portal_name"];
  // Parameters are the query bind parameters.
  repeated string Parameters = 7 [(gogoproto.jsontag) = "parameters"];
}

// PostgresExecute is emitted when a Postgres client executes a previously
// bound prepared statement.
message PostgresExecute {
  // Metadata is a common event metadata.
  Metadata Metadata = 1 [
    (gogoproto.nullable) = false,
    (gogoproto.embed) = true,
    (gogoproto.jsontag) = ""
  ];
  // User is a common user event metadata.
  UserMetadata User = 2 [
    (gogoproto.nullable) = false,
    (gogoproto.embed) = true,
    (gogoproto.jsontag) = ""
  ];
  // SessionMetadata is a common event session metadata.
  SessionMetadata Session = 3 [
    (gogoproto.nullable) = false,
    (gogoproto.embed) = true,
    (gogoproto.jsontag) = ""
  ];
  // Database contains database related metadata.
  DatabaseMetadata Database = 4 [
    (gogoproto.nullable) = false,
    (gogoproto.embed) = true,
    (gogoproto.jsontag) = ""
  ];
  // PortalName is the name of destination portal that's being executed.
  string PortalName = 5 [(gogoproto.jsontag) = "portal_name"];
}

// PostgresClose is emitted when a Postgres client closes an existing prepared
// statement.
message PostgresClose {
  // Metadata is a common event metadata.
  Metadata Metadata = 1 [
    (gogoproto.nullable) = false,
    (gogoproto.embed) = true,
    (gogoproto.jsontag) = ""
  ];
  // User is a common user event metadata.
  UserMetadata User = 2 [
    (gogoproto.nullable) = false,
    (gogoproto.embed) = true,
    (gogoproto.jsontag) = ""
  ];
  // SessionMetadata is a common event session metadata.
  SessionMetadata Session = 3 [
    (gogoproto.nullable) = false,
    (gogoproto.embed) = true,
    (gogoproto.jsontag) = ""
  ];
  // Database contains database related metadata.
  DatabaseMetadata Database = 4 [
    (gogoproto.nullable) = false,
    (gogoproto.embed) = true,
    (gogoproto.jsontag) = ""
  ];
  // StatementName is the name of prepared statement that's being closed.
  string StatementName = 5 [(gogoproto.jsontag) = "statement_name"];
  // PortalName is the name of destination portal that's being closed.
  string PortalName = 6 [(gogoproto.jsontag) = "portal_name"];
}

// PostgresFunctionCall is emitted when a Postgres client calls internal
// database function.
message PostgresFunctionCall {
  // Metadata is a common event metadata.
  Metadata Metadata = 1 [
    (gogoproto.nullable) = false,
    (gogoproto.embed) = true,
    (gogoproto.jsontag) = ""
  ];
  // User is a common user event metadata.
  UserMetadata User = 2 [
    (gogoproto.nullable) = false,
    (gogoproto.embed) = true,
    (gogoproto.jsontag) = ""
  ];
  // SessionMetadata is a common event session metadata.
  SessionMetadata Session = 3 [
    (gogoproto.nullable) = false,
    (gogoproto.embed) = true,
    (gogoproto.jsontag) = ""
  ];
  // Database contains database related metadata.
  DatabaseMetadata Database = 4 [
    (gogoproto.nullable) = false,
    (gogoproto.embed) = true,
    (gogoproto.jsontag) = ""
  ];
  // FunctionOID is the Postgres object ID of the called function.
  uint32 FunctionOID = 5 [(gogoproto.jsontag) = "function_oid"];
  // FunctionArgs contains formatted function arguments.
  repeated string FunctionArgs = 6 [(gogoproto.jsontag) = "function_args,omitempty"];
}

// WindowsDesktopSessionStart is emitted when a user connects to a desktop.
message WindowsDesktopSessionStart {
  // Metadata is common event metadata.
  Metadata Metadata = 1 [
    (gogoproto.nullable) = false,
    (gogoproto.embed) = true,
    (gogoproto.jsontag) = ""
  ];
  // User is common user event metadata.
  UserMetadata User = 2 [
    (gogoproto.nullable) = false,
    (gogoproto.embed) = true,
    (gogoproto.jsontag) = ""
  ];
  // Session is common event session metadata.
  SessionMetadata Session = 3 [
    (gogoproto.nullable) = false,
    (gogoproto.embed) = true,
    (gogoproto.jsontag) = ""
  ];
  // Connection holds information about the connection.
  ConnectionMetadata Connection = 4 [
    (gogoproto.nullable) = false,
    (gogoproto.embed) = true,
    (gogoproto.jsontag) = ""
  ];
  // Status indicates whether the connection was successful or denied.
  Status Status = 5 [
    (gogoproto.nullable) = false,
    (gogoproto.embed) = true,
    (gogoproto.jsontag) = ""
  ];
  // WindowsDesktopService is the name of the service proxying the RDP session.
  string WindowsDesktopService = 6 [(gogoproto.jsontag) = "windows_desktop_service"];
  // DesktopAddr is the address of the desktop being accessed.
  string DesktopAddr = 7 [(gogoproto.jsontag) = "desktop_addr"];
  // Domain is the Active Directory domain of the desktop being accessed.
  string Domain = 8 [(gogoproto.jsontag) = "windows_domain"];
  // WindowsUser is the Windows username used to connect.
  string WindowsUser = 9 [(gogoproto.jsontag) = "windows_user"];
  // DesktopLabels are the labels on the desktop resource.
  map<string, string> DesktopLabels = 10 [(gogoproto.jsontag) = "desktop_labels"];
  // DesktopName is the name of the desktop resource.
  string DesktopName = 11 [(gogoproto.jsontag) = "desktop_name"];
}

// DatabaseSessionEnd is emitted when a user ends the database session.
message DatabaseSessionEnd {
  // Metadata is a common event metadata.
  Metadata Metadata = 1 [
    (gogoproto.nullable) = false,
    (gogoproto.embed) = true,
    (gogoproto.jsontag) = ""
  ];
  // User is a common user event metadata.
  UserMetadata User = 2 [
    (gogoproto.nullable) = false,
    (gogoproto.embed) = true,
    (gogoproto.jsontag) = ""
  ];
  // Session is a common event session metadata.
  SessionMetadata Session = 3 [
    (gogoproto.nullable) = false,
    (gogoproto.embed) = true,
    (gogoproto.jsontag) = ""
  ];
  // Database contains database related metadata.
  DatabaseMetadata Database = 4 [
    (gogoproto.nullable) = false,
    (gogoproto.embed) = true,
    (gogoproto.jsontag) = ""
  ];
}

// MFADeviceMetadata is a common MFA device metadata.
message MFADeviceMetadata {
  // Name is the user-specified name of the MFA device.
  string DeviceName = 1 [(gogoproto.jsontag) = "mfa_device_name"];
  // ID is the UUID of the MFA device generated by Teleport.
  string DeviceID = 2 [(gogoproto.jsontag) = "mfa_device_uuid"];
  // Type is the type of this MFA device.
  string DeviceType = 3 [(gogoproto.jsontag) = "mfa_device_type"];
}

// MFADeviceAdd is emitted when a user adds an MFA device.
message MFADeviceAdd {
  // Metadata is a common event metadata.
  Metadata Metadata = 1 [
    (gogoproto.nullable) = false,
    (gogoproto.embed) = true,
    (gogoproto.jsontag) = ""
  ];
  // User is a common user event metadata.
  UserMetadata User = 2 [
    (gogoproto.nullable) = false,
    (gogoproto.embed) = true,
    (gogoproto.jsontag) = ""
  ];
  // Device is the new MFA device added by the user.
  MFADeviceMetadata Device = 3 [
    (gogoproto.nullable) = false,
    (gogoproto.embed) = true,
    (gogoproto.jsontag) = ""
  ];
}

// MFADeviceDelete is emitted when a user deletes an MFA device.
message MFADeviceDelete {
  // Metadata is a common event metadata.
  Metadata Metadata = 1 [
    (gogoproto.nullable) = false,
    (gogoproto.embed) = true,
    (gogoproto.jsontag) = ""
  ];
  // User is a common user event metadata.
  UserMetadata User = 2 [
    (gogoproto.nullable) = false,
    (gogoproto.embed) = true,
    (gogoproto.jsontag) = ""
  ];
  // Device is the MFA device deleted by the user.
  MFADeviceMetadata Device = 3 [
    (gogoproto.nullable) = false,
    (gogoproto.embed) = true,
    (gogoproto.jsontag) = ""
  ];
}

// BillingInformationUpdate is emitted when a user updates the billing information.
message BillingInformationUpdate {
  // Metadata is a common event metadata.
  Metadata Metadata = 1 [
    (gogoproto.nullable) = false,
    (gogoproto.embed) = true,
    (gogoproto.jsontag) = ""
  ];
  // User is a common user event metadata.
  UserMetadata User = 2 [
    (gogoproto.nullable) = false,
    (gogoproto.embed) = true,
    (gogoproto.jsontag) = ""
  ];
}

// BillingCardCreate is emitted when a user creates or updates a credit card.
message BillingCardCreate {
  // Metadata is a common event metadata.
  Metadata Metadata = 1 [
    (gogoproto.nullable) = false,
    (gogoproto.embed) = true,
    (gogoproto.jsontag) = ""
  ];
  // User is a common user event metadata.
  UserMetadata User = 2 [
    (gogoproto.nullable) = false,
    (gogoproto.embed) = true,
    (gogoproto.jsontag) = ""
  ];
}

// BillingCardDelete is emitted when a user deletes a credit card.
message BillingCardDelete {
  // Metadata is a common event metadata.
  Metadata Metadata = 1 [
    (gogoproto.nullable) = false,
    (gogoproto.embed) = true,
    (gogoproto.jsontag) = ""
  ];
  // User is a common user event metadata.
  UserMetadata User = 2 [
    (gogoproto.nullable) = false,
    (gogoproto.embed) = true,
    (gogoproto.jsontag) = ""
  ];
}

// LockCreate is emitted when a lock is created/updated.
// Locks are used to restrict access to a Teleport environment by disabling
// interactions involving a user, an RBAC role, a node, etc.
// See rfd/0009-locking.md for more details.
message LockCreate {
  // Metadata is a common event metadata
  Metadata Metadata = 1 [
    (gogoproto.nullable) = false,
    (gogoproto.embed) = true,
    (gogoproto.jsontag) = ""
  ];

  // ResourceMetadata is a common resource event metadata
  ResourceMetadata Resource = 2 [
    (gogoproto.nullable) = false,
    (gogoproto.embed) = true,
    (gogoproto.jsontag) = ""
  ];

  // User is a common user event metadata
  UserMetadata User = 3 [
    (gogoproto.nullable) = false,
    (gogoproto.embed) = true,
    (gogoproto.jsontag) = ""
  ];

  // Target describes the set of interactions that the lock applies to
  types.LockTarget Target = 4 [
    (gogoproto.nullable) = false,
    (gogoproto.jsontag) = "target"
  ];
}

// LockDelete is emitted when a lock is deleted
message LockDelete {
  // Metadata is a common event metadata
  Metadata Metadata = 1 [
    (gogoproto.nullable) = false,
    (gogoproto.embed) = true,
    (gogoproto.jsontag) = ""
  ];

  // ResourceMetadata is a common resource event metadata
  ResourceMetadata Resource = 2 [
    (gogoproto.nullable) = false,
    (gogoproto.embed) = true,
    (gogoproto.jsontag) = ""
  ];

  // User is a common user event metadata
  UserMetadata User = 3 [
    (gogoproto.nullable) = false,
    (gogoproto.embed) = true,
    (gogoproto.jsontag) = ""
  ];
}

// RecoveryCodeGenerate is emitted when a user's new recovery codes are generated and updated.
message RecoveryCodeGenerate {
  // Metadata is a common event metadata.
  Metadata Metadata = 1 [
    (gogoproto.nullable) = false,
    (gogoproto.embed) = true,
    (gogoproto.jsontag) = ""
  ];
  // User is a common user event metadata.
  UserMetadata User = 2 [
    (gogoproto.nullable) = false,
    (gogoproto.embed) = true,
    (gogoproto.jsontag) = ""
  ];
}

// RecoveryCodeUsed is emitted when a user's recovery code was used successfully or
// unsuccessfully.
message RecoveryCodeUsed {
  // Metadata is a common event metadata.
  Metadata Metadata = 1 [
    (gogoproto.nullable) = false,
    (gogoproto.embed) = true,
    (gogoproto.jsontag) = ""
  ];
  // User is a common user event metadata.
  UserMetadata User = 2 [
    (gogoproto.nullable) = false,
    (gogoproto.embed) = true,
    (gogoproto.jsontag) = ""
  ];
  // Status contains fields to indicate whether attempt was successful or not.
  Status Status = 3 [
    (gogoproto.nullable) = false,
    (gogoproto.embed) = true,
    (gogoproto.jsontag) = ""
  ];
}

// WindowsDesktopSessionEnd is emitted when a user ends a Windows desktop session.
message WindowsDesktopSessionEnd {
  // Metadata is a common event metadata.
  Metadata Metadata = 1 [
    (gogoproto.nullable) = false,
    (gogoproto.embed) = true,
    (gogoproto.jsontag) = ""
  ];
  // User is a common user event metadata.
  UserMetadata User = 2 [
    (gogoproto.nullable) = false,
    (gogoproto.embed) = true,
    (gogoproto.jsontag) = ""
  ];
  // Session is a common event session metadata.
  SessionMetadata Session = 3 [
    (gogoproto.nullable) = false,
    (gogoproto.embed) = true,
    (gogoproto.jsontag) = ""
  ];
  // WindowsDesktopService is the name of the service proxying the RDP session.
  string WindowsDesktopService = 4 [(gogoproto.jsontag) = "windows_desktop_service"];
  // DesktopAddr is the address of the desktop being accessed.
  string DesktopAddr = 5 [(gogoproto.jsontag) = "desktop_addr"];
  // Domain is the Active Directory domain of the desktop being accessed.
  string Domain = 6 [(gogoproto.jsontag) = "windows_domain"];
  // WindowsUser is the Windows username used to connect.
  string WindowsUser = 7 [(gogoproto.jsontag) = "windows_user"];
  // DesktopLabels are the labels on the desktop resource.
  map<string, string> DesktopLabels = 8 [(gogoproto.jsontag) = "desktop_labels"];
  // StartTime is the timestamp at which the session began.
  google.protobuf.Timestamp StartTime = 9 [
    (gogoproto.stdtime) = true,
    (gogoproto.nullable) = false,
    (gogoproto.jsontag) = "session_start,omitempty" // JSON tag intentionally matches SessionEnd event
  ];
  // EndTime is the timestamp at which the session ended.
  google.protobuf.Timestamp EndTime = 10 [
    (gogoproto.stdtime) = true,
    (gogoproto.nullable) = false,
    (gogoproto.jsontag) = "session_stop,omitempty"
  ];
  // DesktopName is the name of the desktop resource.
  string DesktopName = 11 [(gogoproto.jsontag) = "desktop_name"];
  // Recorded is true if the session was recorded, false otherwise.
  bool Recorded = 12 [(gogoproto.jsontag) = "recorded"];
  // Participants is a list of participants in the session.
  repeated string Participants = 13 [(gogoproto.jsontag) = "participants"];
}

// CertificateCreate is emitted when a certificate is issued.
message CertificateCreate {
  // Metadata is a common event metadata.
  Metadata Metadata = 1 [
    (gogoproto.nullable) = false,
    (gogoproto.embed) = true,
    (gogoproto.jsontag) = ""
  ];

  // CertificateType is the type of certificate that was just issued.
  string CertificateType = 2 [(gogoproto.jsontag) = "cert_type,omitempty"];

  // Identity is the identity associated with the certificate, as interpreted by Teleport.
  Identity Identity = 3 [(gogoproto.jsontag) = "identity"];
}

// RenewableCertificateGenerationMismatch is emitted when a renewable
// certificiate's generation counter fails to validate, possibly indicating a
// stolen certificate and an invalid renewal attempt.
message RenewableCertificateGenerationMismatch {
  // Metadata is a common event metadata.
  Metadata Metadata = 1 [
    (gogoproto.nullable) = false,
    (gogoproto.embed) = true,
    (gogoproto.jsontag) = ""
  ];

  // UserMetadata is a common user event metadata.
  UserMetadata UserMetadata = 2 [
    (gogoproto.nullable) = false,
    (gogoproto.embed) = true,
    (gogoproto.jsontag) = ""
  ];
}

// Unknown is a fallback event used when we don't recognize an event from the backend.
message Unknown {
  // Metadata is a common event metadata.
  Metadata Metadata = 1 [
    (gogoproto.nullable) = false,
    (gogoproto.embed) = true,
    (gogoproto.jsontag) = ""
  ];

  // UnknownType is the event type extracted from the unknown event.
  string UnknownType = 2 [(gogoproto.jsontag) = "unknown_event"];

  // UnknownCode is the event code extracted from the unknown event.
  string UnknownCode = 3 [(gogoproto.jsontag) = "unknown_code,omitempty"];

  // Data is the serialized JSON data of the unknown event.
  string Data = 4 [(gogoproto.jsontag) = "data"];
}

// OneOf is a union of one of audit events submitted to the auth service
message OneOf {
  // Event is one of the audit events
  oneof Event {
    events.UserLogin UserLogin = 1;
    events.UserCreate UserCreate = 2;
    events.UserDelete UserDelete = 3;
    events.UserPasswordChange UserPasswordChange = 4;
    events.SessionStart SessionStart = 5;
    events.SessionJoin SessionJoin = 6;
    events.SessionPrint SessionPrint = 7;
    events.SessionReject SessionReject = 8;
    events.Resize Resize = 9;
    events.SessionEnd SessionEnd = 10;
    events.SessionCommand SessionCommand = 11;
    events.SessionDisk SessionDisk = 12;
    events.SessionNetwork SessionNetwork = 13;
    events.SessionData SessionData = 14;
    events.SessionLeave SessionLeave = 15;
    events.PortForward PortForward = 16;
    events.X11Forward X11Forward = 17;
    events.SCP SCP = 18;
    events.Exec Exec = 19;
    events.Subsystem Subsystem = 20;
    events.ClientDisconnect ClientDisconnect = 21;
    events.AuthAttempt AuthAttempt = 22;
    events.AccessRequestCreate AccessRequestCreate = 23;
    events.UserTokenCreate UserTokenCreate = 24;
    events.RoleCreate RoleCreate = 25;
    events.RoleDelete RoleDelete = 26;
    events.TrustedClusterCreate TrustedClusterCreate = 27;
    events.TrustedClusterDelete TrustedClusterDelete = 28;
    events.TrustedClusterTokenCreate TrustedClusterTokenCreate = 29;
    events.GithubConnectorCreate GithubConnectorCreate = 30;
    events.GithubConnectorDelete GithubConnectorDelete = 31;
    events.OIDCConnectorCreate OIDCConnectorCreate = 32;
    events.OIDCConnectorDelete OIDCConnectorDelete = 33;
    events.SAMLConnectorCreate SAMLConnectorCreate = 34;
    events.SAMLConnectorDelete SAMLConnectorDelete = 35;
    events.KubeRequest KubeRequest = 36;
    events.AppSessionStart AppSessionStart = 37;
    events.AppSessionChunk AppSessionChunk = 38;
    events.AppSessionRequest AppSessionRequest = 39;
    events.DatabaseSessionStart DatabaseSessionStart = 40;
    events.DatabaseSessionEnd DatabaseSessionEnd = 41;
    events.DatabaseSessionQuery DatabaseSessionQuery = 42;
    events.SessionUpload SessionUpload = 43;
    events.MFADeviceAdd MFADeviceAdd = 44;
    events.MFADeviceDelete MFADeviceDelete = 45;
    events.BillingInformationUpdate BillingInformationUpdate = 46;
    events.BillingCardCreate BillingCardCreate = 47;
    events.BillingCardDelete BillingCardDelete = 48;
    events.LockCreate LockCreate = 49;
    events.LockDelete LockDelete = 50;
    events.RecoveryCodeGenerate RecoveryCodeGenerate = 51;
    events.RecoveryCodeUsed RecoveryCodeUsed = 52;
    events.DatabaseCreate DatabaseCreate = 53;
    events.DatabaseUpdate DatabaseUpdate = 54;
    events.DatabaseDelete DatabaseDelete = 55;
    events.AppCreate AppCreate = 56;
    events.AppUpdate AppUpdate = 57;
    events.AppDelete AppDelete = 58;
    events.WindowsDesktopSessionStart WindowsDesktopSessionStart = 59;
    events.WindowsDesktopSessionEnd WindowsDesktopSessionEnd = 60;
    events.PostgresParse PostgresParse = 61;
    events.PostgresBind PostgresBind = 62;
    events.PostgresExecute PostgresExecute = 63;
    events.PostgresClose PostgresClose = 64;
    events.PostgresFunctionCall PostgresFunctionCall = 65;
    events.AccessRequestDelete AccessRequestDelete = 66;
    events.SessionConnect SessionConnect = 67;
    events.CertificateCreate CertificateCreate = 68;
    events.DesktopRecording DesktopRecording = 69;
    events.DesktopClipboardSend DesktopClipboardSend = 70;
    events.DesktopClipboardReceive DesktopClipboardReceive = 71;
    events.MySQLStatementPrepare MySQLStatementPrepare = 72;
    events.MySQLStatementExecute MySQLStatementExecute = 73;
    events.MySQLStatementSendLongData MySQLStatementSendLongData = 74;
    events.MySQLStatementClose MySQLStatementClose = 75;
    events.MySQLStatementReset MySQLStatementReset = 76;
    events.MySQLStatementFetch MySQLStatementFetch = 77;
    events.MySQLStatementBulkExecute MySQLStatementBulkExecute = 78;
    events.RenewableCertificateGenerationMismatch RenewableCertificateGenerationMismatch = 79;
    events.Unknown Unknown = 80;
    events.MySQLInitDB MySQLInitDB = 81;
    events.MySQLCreateDB MySQLCreateDB = 82;
    events.MySQLDropDB MySQLDropDB = 83;
    events.MySQLShutDown MySQLShutDown = 84;
    events.MySQLProcessKill MySQLProcessKill = 85;
    events.MySQLDebug MySQLDebug = 86;
    events.MySQLRefresh MySQLRefresh = 87;
    events.AccessRequestResourceSearch AccessRequestResourceSearch = 88;
    events.SQLServerRPCRequest SQLServerRPCRequest = 89;
    events.DatabaseSessionMalformedPacket DatabaseSessionMalformedPacket = 90;
    events.SFTP SFTP = 91;
    events.UpgradeWindowStartUpdate UpgradeWindowStartUpdate = 92;
    events.AppSessionEnd AppSessionEnd = 93;
    events.SessionRecordingAccess SessionRecordingAccess = 94;
    events.KubernetesClusterCreate KubernetesClusterCreate = 96;
    events.KubernetesClusterUpdate KubernetesClusterUpdate = 97;
    events.KubernetesClusterDelete KubernetesClusterDelete = 98;
<<<<<<< HEAD
    events.DesktopSharedDirectoryStart DesktopSharedDirectoryStart = 99;
=======
    events.SSMRun SSMRun = 99;
    events.ElasticsearchRequest ElasticsearchRequest = 100;
>>>>>>> 99961924
  }
}

// StreamStatus reflects stream status
message StreamStatus {
  // UploadID represents upload ID
  string UploadID = 1;
  // LastEventIndex updates last event index
  int64 LastEventIndex = 2;
  // LastUploadTime is the time of the last upload
  google.protobuf.Timestamp LastUploadTime = 3 [
    (gogoproto.stdtime) = true,
    (gogoproto.nullable) = false
  ];
}

// SessionUpload is a session upload
message SessionUpload {
  // Metadata is a common event metadata
  Metadata Metadata = 1 [
    (gogoproto.nullable) = false,
    (gogoproto.embed) = true,
    (gogoproto.jsontag) = ""
  ];

  // SessionMetadata is a common event session metadata
  SessionMetadata SessionMetadata = 2 [
    (gogoproto.nullable) = false,
    (gogoproto.embed) = true,
    (gogoproto.jsontag) = ""
  ];

  // ID is a unique event identifier
  string UID = 4 [(gogoproto.jsontag) = "uid,omitempty"];

  // URL is where the url the session event data upload is at
  string SessionURL = 5 [(gogoproto.jsontag) = "url"];
}

// Identity matches github.com/gravitational/teleport/lib/tlsca.Identity except
// for RouteToApp and RouteToDatabase which are nullable and Traits which is
// represented as a google.protobuf.Struct (still containing a map from string
// to strings). Field names match other names already used in other events
// rather than the field names in tlsca.Identity.
message Identity {
  // User is a username or name of the node connection
  string User = 1 [(gogoproto.jsontag) = "user,omitempty"];
  // Impersonator is a username of a user impersonating this user
  string Impersonator = 2 [(gogoproto.jsontag) = "impersonator,omitempty"];
  // Roles is a list of groups (Teleport roles) encoded in the identity
  repeated string Roles = 3 [(gogoproto.jsontag) = "roles,omitempty"];
  // Usage is a list of usage restrictions encoded in the identity
  repeated string Usage = 4 [(gogoproto.jsontag) = "usage,omitempty"];
  // Logins is a list of Unix logins allowed.
  repeated string Logins = 5 [(gogoproto.jsontag) = "logins,omitempty"];
  // KubernetesGroups is a list of Kubernetes groups allowed
  repeated string KubernetesGroups = 6 [(gogoproto.jsontag) = "kubernetes_groups,omitempty"];
  // KubernetesUsers is a list of Kubernetes users allowed
  repeated string KubernetesUsers = 7 [(gogoproto.jsontag) = "kubernetes_users,omitempty"];
  // Expires specifies whenever the session will expire
  google.protobuf.Timestamp Expires = 8 [
    (gogoproto.stdtime) = true,
    (gogoproto.nullable) = false,
    (gogoproto.jsontag) = "expires"
  ];
  // RouteToCluster specifies the target cluster
  // if present in the session
  string RouteToCluster = 9 [(gogoproto.jsontag) = "route_to_cluster,omitempty"];
  // KubernetesCluster specifies the target kubernetes cluster for TLS
  // identities. This can be empty on older Teleport clients.
  string KubernetesCluster = 10 [(gogoproto.jsontag) = "kubernetes_cluster,omitempty"];
  // Traits hold claim data used to populate a role at runtime.
  wrappers.LabelValues Traits = 11 [
    (gogoproto.nullable) = false,
    (gogoproto.jsontag) = "traits,omitempty",
    (gogoproto.customtype) = "github.com/gravitational/teleport/api/types/wrappers.Traits"
  ];
  // RouteToApp holds routing information for applications. Routing metadata
  // allows Teleport web proxy to route HTTP requests to the appropriate
  // cluster and Teleport application proxy within the cluster.
  RouteToApp RouteToApp = 12 [(gogoproto.jsontag) = "route_to_app,omitempty"];
  // TeleportCluster is the name of the teleport cluster that this identity
  // originated from. For TLS certs this may not be the same as cert issuer,
  // in case of multi-hop requests that originate from a remote cluster.
  string TeleportCluster = 13 [(gogoproto.jsontag) = "teleport_cluster,omitempty"];
  // RouteToDatabase contains routing information for databases.
  RouteToDatabase RouteToDatabase = 14 [(gogoproto.jsontag) = "route_to_database,omitempty"];
  // DatabaseNames is a list of allowed database names.
  repeated string DatabaseNames = 15 [(gogoproto.jsontag) = "database_names,omitempty"];
  // DatabaseUsers is a list of allowed database users.
  repeated string DatabaseUsers = 16 [(gogoproto.jsontag) = "database_users,omitempty"];
  // MFADeviceUUID is the UUID of an MFA device when this Identity was
  // confirmed immediately after an MFA check.
  string MFADeviceUUID = 17 [(gogoproto.jsontag) = "mfa_device_uuid,omitempty"];
  // ClientIP is an observed IP of the client that this Identity represents.
  string ClientIP = 18 [(gogoproto.jsontag) = "client_ip,omitempty"];
  // AWSRoleARNs is a list of allowed AWS role ARNs user can assume.
  repeated string AWSRoleARNs = 19 [(gogoproto.jsontag) = "aws_role_arns,omitempty"];
  // AccessRequests is a list of UUIDs of active requests for this Identity.
  repeated string AccessRequests = 20 [(gogoproto.jsontag) = "access_requests,omitempty"];
  // DisallowReissue is a flag that, if set, instructs the auth server to
  // deny any attempts to reissue new certificates while authenticated with
  // this certificate.
  bool DisallowReissue = 21 [(gogoproto.jsontag) = "disallow_reissue,omitempty"];
  // AllowedResourceIds is the list of resources which the identity will be
  // allowed to access. An empty list indicates that no resource-specific
  // restrictions will be applied.
  repeated ResourceID AllowedResourceIDs = 22 [
    (gogoproto.jsontag) = "allowed_resource_ids,omitempty",
    (gogoproto.nullable) = false
  ];
}

// RouteToApp contains parameters for application access certificate requests.
message RouteToApp {
  // Name is the application name certificate is being requested for.
  string Name = 1 [(gogoproto.jsontag) = "name"];
  // SessionID is the ID of the application session.
  string SessionID = 2 [(gogoproto.jsontag) = "session_id"];
  // PublicAddr is the application public address.
  string PublicAddr = 3 [(gogoproto.jsontag) = "public_addr"];
  // ClusterName is the cluster where the application resides.
  string ClusterName = 4 [(gogoproto.jsontag) = "cluster_name"];
  // AWSRoleARN is the AWS role to assume when accessing AWS API.
  string AWSRoleARN = 5 [(gogoproto.jsontag) = "aws_role_arn,omitempty"];
}

// RouteToDatabase combines parameters for database service routing information.
message RouteToDatabase {
  // ServiceName is the Teleport database proxy service name the cert is for.
  string ServiceName = 1 [(gogoproto.jsontag) = "service_name"];
  // Protocol is the type of the database the cert is for.
  string Protocol = 2 [(gogoproto.jsontag) = "protocol"];
  // Username is an optional database username to embed.
  string Username = 3 [(gogoproto.jsontag) = "username,omitempty"];
  // Database is an optional database name to embed.
  string Database = 4 [(gogoproto.jsontag) = "database,omitempty"];
}

// AccessRequestResourceSearch is emitted when a user searches for resources as
// part of a search-based access request
message AccessRequestResourceSearch {
  // Metadata is common event metadata.
  Metadata Metadata = 1 [
    (gogoproto.nullable) = false,
    (gogoproto.embed) = true,
    (gogoproto.jsontag) = ""
  ];
  // User is common user metadata.
  UserMetadata User = 2 [
    (gogoproto.nullable) = false,
    (gogoproto.embed) = true,
    (gogoproto.jsontag) = ""
  ];
  // SearchAsRoles is the list of roles the search was performed as.
  repeated string SearchAsRoles = 3 [(gogoproto.jsontag) = "search_as_roles"];
  // ResourceType is the type of resource being searched for.
  string ResourceType = 4 [(gogoproto.jsontag) = "resource_type,omitempty"];
  // Namespace is the namespace of resources.
  string Namespace = 5 [(gogoproto.jsontag) = "namespace,omitempty"];
  // Labels is the label-based matcher used for the search.
  map<string, string> Labels = 6 [(gogoproto.jsontag) = "labels,omitempty"];
  // PredicateExpression is the list of boolean conditions that were used for the search.
  string PredicateExpression = 7 [(gogoproto.jsontag) = "predicate_expression,omitempty"];
  // SearchKeywords is the list of search keywords used to match against resource field values.
  repeated string SearchKeywords = 8 [(gogoproto.jsontag) = "search_keywords,omitempty"];
}

// MySQLStatementPrepare is emitted when a MySQL client creates a prepared
// statement using the prepared statement protocol.
message MySQLStatementPrepare {
  // Metadata is a common event metadata.
  Metadata Metadata = 1 [
    (gogoproto.nullable) = false,
    (gogoproto.embed) = true,
    (gogoproto.jsontag) = ""
  ];
  // User is a common user event metadata.
  UserMetadata User = 2 [
    (gogoproto.nullable) = false,
    (gogoproto.embed) = true,
    (gogoproto.jsontag) = ""
  ];
  // SessionMetadata is a common event session metadata.
  SessionMetadata Session = 3 [
    (gogoproto.nullable) = false,
    (gogoproto.embed) = true,
    (gogoproto.jsontag) = ""
  ];
  // Database contains database related metadata.
  DatabaseMetadata Database = 4 [
    (gogoproto.nullable) = false,
    (gogoproto.embed) = true,
    (gogoproto.jsontag) = ""
  ];
  // Query is the prepared statement query.
  string Query = 5 [(gogoproto.jsontag) = "query"];
}

// MySQLStatementExecute is emitted when a MySQL client executes a prepared
// statement using the prepared statement protocol.
message MySQLStatementExecute {
  // Metadata is a common event metadata.
  Metadata Metadata = 1 [
    (gogoproto.nullable) = false,
    (gogoproto.embed) = true,
    (gogoproto.jsontag) = ""
  ];
  // User is a common user event metadata.
  UserMetadata User = 2 [
    (gogoproto.nullable) = false,
    (gogoproto.embed) = true,
    (gogoproto.jsontag) = ""
  ];
  // SessionMetadata is a common event session metadata.
  SessionMetadata Session = 3 [
    (gogoproto.nullable) = false,
    (gogoproto.embed) = true,
    (gogoproto.jsontag) = ""
  ];
  // Database contains database related metadata.
  DatabaseMetadata Database = 4 [
    (gogoproto.nullable) = false,
    (gogoproto.embed) = true,
    (gogoproto.jsontag) = ""
  ];
  // StatementID is the identifier of the prepared statement.
  uint32 StatementID = 5 [(gogoproto.jsontag) = "statement_id"];
  // Parameters are the parameters used to execute the prepared statement.
  repeated string Parameters = 6 [(gogoproto.jsontag) = "parameters"];
}

// MySQLStatementSendLongData is emitted when a MySQL client sends long bytes
// stream using the prepared statement protocol.
message MySQLStatementSendLongData {
  // Metadata is a common event metadata.
  Metadata Metadata = 1 [
    (gogoproto.nullable) = false,
    (gogoproto.embed) = true,
    (gogoproto.jsontag) = ""
  ];
  // User is a common user event metadata.
  UserMetadata User = 2 [
    (gogoproto.nullable) = false,
    (gogoproto.embed) = true,
    (gogoproto.jsontag) = ""
  ];
  // SessionMetadata is a common event session metadata.
  SessionMetadata Session = 3 [
    (gogoproto.nullable) = false,
    (gogoproto.embed) = true,
    (gogoproto.jsontag) = ""
  ];
  // Database contains database related metadata.
  DatabaseMetadata Database = 4 [
    (gogoproto.nullable) = false,
    (gogoproto.embed) = true,
    (gogoproto.jsontag) = ""
  ];
  // StatementID is the identifier of the prepared statement.
  uint32 StatementID = 5 [(gogoproto.jsontag) = "statement_id"];
  // ParameterID is the identifier of the parameter.
  uint32 ParameterID = 6 [(gogoproto.jsontag) = "parameter_id"];
  // DataSize is the size of the data.
  uint32 DataSize = 7 [(gogoproto.jsontag) = "data_size"];
}

// MySQLStatementClose is emitted when a MySQL client deallocates a prepared
// statement using the prepared statement protocol.
message MySQLStatementClose {
  // Metadata is a common event metadata.
  Metadata Metadata = 1 [
    (gogoproto.nullable) = false,
    (gogoproto.embed) = true,
    (gogoproto.jsontag) = ""
  ];
  // User is a common user event metadata.
  UserMetadata User = 2 [
    (gogoproto.nullable) = false,
    (gogoproto.embed) = true,
    (gogoproto.jsontag) = ""
  ];
  // SessionMetadata is a common event session metadata.
  SessionMetadata Session = 3 [
    (gogoproto.nullable) = false,
    (gogoproto.embed) = true,
    (gogoproto.jsontag) = ""
  ];
  // Database contains database related metadata.
  DatabaseMetadata Database = 4 [
    (gogoproto.nullable) = false,
    (gogoproto.embed) = true,
    (gogoproto.jsontag) = ""
  ];
  // StatementID is the identifier of the prepared statement.
  uint32 StatementID = 5 [(gogoproto.jsontag) = "statement_id"];
}

// MySQLStatementReset is emitted when a MySQL client resets the data of a
// prepared statement using the prepared statement protocol.
message MySQLStatementReset {
  // Metadata is a common event metadata.
  Metadata Metadata = 1 [
    (gogoproto.nullable) = false,
    (gogoproto.embed) = true,
    (gogoproto.jsontag) = ""
  ];
  // User is a common user event metadata.
  UserMetadata User = 2 [
    (gogoproto.nullable) = false,
    (gogoproto.embed) = true,
    (gogoproto.jsontag) = ""
  ];
  // SessionMetadata is a common event session metadata.
  SessionMetadata Session = 3 [
    (gogoproto.nullable) = false,
    (gogoproto.embed) = true,
    (gogoproto.jsontag) = ""
  ];
  // Database contains database related metadata.
  DatabaseMetadata Database = 4 [
    (gogoproto.nullable) = false,
    (gogoproto.embed) = true,
    (gogoproto.jsontag) = ""
  ];
  // StatementID is the identifier of the prepared statement.
  uint32 StatementID = 5 [(gogoproto.jsontag) = "statement_id"];
}

// MySQLStatementFetch is emitted when a MySQL client fetches rows from a
// prepared statement using the prepared statement protocol.
message MySQLStatementFetch {
  // Metadata is a common event metadata.
  Metadata Metadata = 1 [
    (gogoproto.nullable) = false,
    (gogoproto.embed) = true,
    (gogoproto.jsontag) = ""
  ];
  // User is a common user event metadata.
  UserMetadata User = 2 [
    (gogoproto.nullable) = false,
    (gogoproto.embed) = true,
    (gogoproto.jsontag) = ""
  ];
  // SessionMetadata is a common event session metadata.
  SessionMetadata Session = 3 [
    (gogoproto.nullable) = false,
    (gogoproto.embed) = true,
    (gogoproto.jsontag) = ""
  ];
  // Database contains database related metadata.
  DatabaseMetadata Database = 4 [
    (gogoproto.nullable) = false,
    (gogoproto.embed) = true,
    (gogoproto.jsontag) = ""
  ];
  // StatementID is the identifier of the prepared statement.
  uint32 StatementID = 5 [(gogoproto.jsontag) = "statement_id"];
  // RowsCount is the number of rows to fetch.
  uint32 RowsCount = 6 [(gogoproto.jsontag) = "rows_count"];
}

// MySQLStatementBulkExecute is emitted when a MySQL client executes a bulk
// insert of a prepared statement using the prepared statement protocol.
message MySQLStatementBulkExecute {
  // Metadata is a common event metadata.
  Metadata Metadata = 1 [
    (gogoproto.nullable) = false,
    (gogoproto.embed) = true,
    (gogoproto.jsontag) = ""
  ];
  // User is a common user event metadata.
  UserMetadata User = 2 [
    (gogoproto.nullable) = false,
    (gogoproto.embed) = true,
    (gogoproto.jsontag) = ""
  ];
  // SessionMetadata is a common event session metadata.
  SessionMetadata Session = 3 [
    (gogoproto.nullable) = false,
    (gogoproto.embed) = true,
    (gogoproto.jsontag) = ""
  ];
  // Database contains database related metadata.
  DatabaseMetadata Database = 4 [
    (gogoproto.nullable) = false,
    (gogoproto.embed) = true,
    (gogoproto.jsontag) = ""
  ];
  // StatementID is the identifier of the prepared statement.
  uint32 StatementID = 5 [(gogoproto.jsontag) = "statement_id"];
  // Parameters are the parameters used to execute the prepared statement.
  repeated string Parameters = 6 [(gogoproto.jsontag) = "parameters"];
}

// MySQLInitDB is emitted when a MySQL client changes the default schema for
// the connection.
message MySQLInitDB {
  // Metadata is a common event metadata.
  Metadata Metadata = 1 [
    (gogoproto.nullable) = false,
    (gogoproto.embed) = true,
    (gogoproto.jsontag) = ""
  ];
  // User is a common user event metadata.
  UserMetadata User = 2 [
    (gogoproto.nullable) = false,
    (gogoproto.embed) = true,
    (gogoproto.jsontag) = ""
  ];
  // SessionMetadata is a common event session metadata.
  SessionMetadata Session = 3 [
    (gogoproto.nullable) = false,
    (gogoproto.embed) = true,
    (gogoproto.jsontag) = ""
  ];
  // Database contains database related metadata.
  DatabaseMetadata Database = 4 [
    (gogoproto.nullable) = false,
    (gogoproto.embed) = true,
    (gogoproto.jsontag) = ""
  ];
  // SchemaName is the name of the schema to use.
  string SchemaName = 5 [(gogoproto.jsontag) = "schema_name"];
}

// MySQLCreateDB is emitted when a MySQL client creates a schema.
message MySQLCreateDB {
  // Metadata is a common event metadata.
  Metadata Metadata = 1 [
    (gogoproto.nullable) = false,
    (gogoproto.embed) = true,
    (gogoproto.jsontag) = ""
  ];
  // User is a common user event metadata.
  UserMetadata User = 2 [
    (gogoproto.nullable) = false,
    (gogoproto.embed) = true,
    (gogoproto.jsontag) = ""
  ];
  // SessionMetadata is a common event session metadata.
  SessionMetadata Session = 3 [
    (gogoproto.nullable) = false,
    (gogoproto.embed) = true,
    (gogoproto.jsontag) = ""
  ];
  // Database contains database related metadata.
  DatabaseMetadata Database = 4 [
    (gogoproto.nullable) = false,
    (gogoproto.embed) = true,
    (gogoproto.jsontag) = ""
  ];
  // SchemaName is the name of the schema to create.
  string SchemaName = 5 [(gogoproto.jsontag) = "schema_name"];
}

// MySQLDropDB is emitted when a MySQL client drops a schema.
message MySQLDropDB {
  // Metadata is a common event metadata.
  Metadata Metadata = 1 [
    (gogoproto.nullable) = false,
    (gogoproto.embed) = true,
    (gogoproto.jsontag) = ""
  ];
  // User is a common user event metadata.
  UserMetadata User = 2 [
    (gogoproto.nullable) = false,
    (gogoproto.embed) = true,
    (gogoproto.jsontag) = ""
  ];
  // SessionMetadata is a common event session metadata.
  SessionMetadata Session = 3 [
    (gogoproto.nullable) = false,
    (gogoproto.embed) = true,
    (gogoproto.jsontag) = ""
  ];
  // Database contains database related metadata.
  DatabaseMetadata Database = 4 [
    (gogoproto.nullable) = false,
    (gogoproto.embed) = true,
    (gogoproto.jsontag) = ""
  ];
  // SchemaName is the name of the schema to drop.
  string SchemaName = 5 [(gogoproto.jsontag) = "schema_name"];
}

// MySQLShutDown is emitted when a MySQL client asks the server to shut down.
message MySQLShutDown {
  // Metadata is a common event metadata.
  Metadata Metadata = 1 [
    (gogoproto.nullable) = false,
    (gogoproto.embed) = true,
    (gogoproto.jsontag) = ""
  ];
  // User is a common user event metadata.
  UserMetadata User = 2 [
    (gogoproto.nullable) = false,
    (gogoproto.embed) = true,
    (gogoproto.jsontag) = ""
  ];
  // SessionMetadata is a common event session metadata.
  SessionMetadata Session = 3 [
    (gogoproto.nullable) = false,
    (gogoproto.embed) = true,
    (gogoproto.jsontag) = ""
  ];
  // Database contains database related metadata.
  DatabaseMetadata Database = 4 [
    (gogoproto.nullable) = false,
    (gogoproto.embed) = true,
    (gogoproto.jsontag) = ""
  ];
}

// MySQLProcessKill is emitted when a MySQL client asks the server to terminate
// a connection.
message MySQLProcessKill {
  // Metadata is a common event metadata.
  Metadata Metadata = 1 [
    (gogoproto.nullable) = false,
    (gogoproto.embed) = true,
    (gogoproto.jsontag) = ""
  ];
  // User is a common user event metadata.
  UserMetadata User = 2 [
    (gogoproto.nullable) = false,
    (gogoproto.embed) = true,
    (gogoproto.jsontag) = ""
  ];
  // SessionMetadata is a common event session metadata.
  SessionMetadata Session = 3 [
    (gogoproto.nullable) = false,
    (gogoproto.embed) = true,
    (gogoproto.jsontag) = ""
  ];
  // Database contains database related metadata.
  DatabaseMetadata Database = 4 [
    (gogoproto.nullable) = false,
    (gogoproto.embed) = true,
    (gogoproto.jsontag) = ""
  ];
  // ProcessID is the process ID of a connection.
  uint32 ProcessID = 5 [(gogoproto.jsontag) = "process_id"];
}

// MySQLDebug is emitted when a MySQL client asks the server to dump internal
// debug info to stdout.
message MySQLDebug {
  // Metadata is a common event metadata.
  Metadata Metadata = 1 [
    (gogoproto.nullable) = false,
    (gogoproto.embed) = true,
    (gogoproto.jsontag) = ""
  ];
  // User is a common user event metadata.
  UserMetadata User = 2 [
    (gogoproto.nullable) = false,
    (gogoproto.embed) = true,
    (gogoproto.jsontag) = ""
  ];
  // SessionMetadata is a common event session metadata.
  SessionMetadata Session = 3 [
    (gogoproto.nullable) = false,
    (gogoproto.embed) = true,
    (gogoproto.jsontag) = ""
  ];
  // Database contains database related metadata.
  DatabaseMetadata Database = 4 [
    (gogoproto.nullable) = false,
    (gogoproto.embed) = true,
    (gogoproto.jsontag) = ""
  ];
}

// MySQLRefresh is emitted when a MySQL client sends refresh commands.
message MySQLRefresh {
  // Metadata is a common event metadata.
  Metadata Metadata = 1 [
    (gogoproto.nullable) = false,
    (gogoproto.embed) = true,
    (gogoproto.jsontag) = ""
  ];
  // User is a common user event metadata.
  UserMetadata User = 2 [
    (gogoproto.nullable) = false,
    (gogoproto.embed) = true,
    (gogoproto.jsontag) = ""
  ];
  // SessionMetadata is a common event session metadata.
  SessionMetadata Session = 3 [
    (gogoproto.nullable) = false,
    (gogoproto.embed) = true,
    (gogoproto.jsontag) = ""
  ];
  // Database contains database related metadata.
  DatabaseMetadata Database = 4 [
    (gogoproto.nullable) = false,
    (gogoproto.embed) = true,
    (gogoproto.jsontag) = ""
  ];
  // Subcommand is the string representation of the subcommand.
  string Subcommand = 5 [(gogoproto.jsontag) = "subcommand"];
}

// SQLServerRPCRequest is emitted when a user executes a MSSQL Server RPC command.
message SQLServerRPCRequest {
  // Metadata is a common event metadata.
  Metadata Metadata = 1 [
    (gogoproto.nullable) = false,
    (gogoproto.embed) = true,
    (gogoproto.jsontag) = ""
  ];
  // User is a common user event metadata.
  UserMetadata User = 2 [
    (gogoproto.nullable) = false,
    (gogoproto.embed) = true,
    (gogoproto.jsontag) = ""
  ];
  // SessionMetadata is a common event session metadata.
  SessionMetadata Session = 3 [
    (gogoproto.nullable) = false,
    (gogoproto.embed) = true,
    (gogoproto.jsontag) = ""
  ];
  // Database contains database related metadata.
  DatabaseMetadata Database = 4 [
    (gogoproto.nullable) = false,
    (gogoproto.embed) = true,
    (gogoproto.jsontag) = ""
  ];
  // Procname is the RPC SQL Server procedure name.
  string Procname = 5 [(gogoproto.jsontag) = "proc_name,omitempty"];
  // Parameters are the RPC parameters used to execute RPC Procedure..
  repeated string Parameters = 6 [(gogoproto.jsontag) = "parameters,omitempty"];
}

// DatabaseSessionMalformedPacket is emitted when a database sends a malformed packet.
message DatabaseSessionMalformedPacket {
  // Metadata is a common event metadata.
  Metadata Metadata = 1 [
    (gogoproto.nullable) = false,
    (gogoproto.embed) = true,
    (gogoproto.jsontag) = ""
  ];
  // User is a common user event metadata.
  UserMetadata User = 2 [
    (gogoproto.nullable) = false,
    (gogoproto.embed) = true,
    (gogoproto.jsontag) = ""
  ];
  // SessionMetadata is a common event session metadata.
  SessionMetadata Session = 3 [
    (gogoproto.nullable) = false,
    (gogoproto.embed) = true,
    (gogoproto.jsontag) = ""
  ];
  // Database contains database related metadata.
  DatabaseMetadata Database = 4 [
    (gogoproto.nullable) = false,
    (gogoproto.embed) = true,
    (gogoproto.jsontag) = ""
  ];
  // Payload is the malformed packet payload.
  bytes Payload = 5 [(gogoproto.jsontag) = "payload,omitempty"];
}

// ElasticsearchCategory specifies Elasticsearch request category.
enum ElasticsearchCategory {
  // GENERAL is for otherwise uncategorized calls.
  GENERAL = 0;
  // SECURITY is for _security and _ssl APIs.
  SECURITY = 1;
  // SEARCH is for search-related APIs.
  SEARCH = 2;
  // SQL covers _sql API.
  SQL = 3;
}

// ElasticsearchRequest is emitted when user executes an Elasticsearch request, which isn't
// covered by API-specific events.
message ElasticsearchRequest {
  // Metadata is a common event metadata.
  Metadata Metadata = 1 [
    (gogoproto.nullable) = false,
    (gogoproto.embed) = true,
    (gogoproto.jsontag) = ""
  ];
  // User is a common user event metadata.
  UserMetadata User = 2 [
    (gogoproto.nullable) = false,
    (gogoproto.embed) = true,
    (gogoproto.jsontag) = ""
  ];
  // SessionMetadata is a common event session metadata.
  SessionMetadata Session = 3 [
    (gogoproto.nullable) = false,
    (gogoproto.embed) = true,
    (gogoproto.jsontag) = ""
  ];
  // Database contains database related metadata.
  DatabaseMetadata Database = 4 [
    (gogoproto.nullable) = false,
    (gogoproto.embed) = true,
    (gogoproto.jsontag) = ""
  ];

  // Path is relative path in the URL.
  string Path = 5 [(gogoproto.jsontag) = "path"];
  // RawQuery are the encoded query values.
  string RawQuery = 6 [(gogoproto.jsontag) = "raw_query"];
  // Method is the request HTTP method, like GET/POST/DELETE/etc.
  string Method = 7 [(gogoproto.jsontag) = "method"];
  // Body is the request HTTP body.
  bytes Body = 8 [(gogoproto.jsontag) = "body"];
  // Headers are the HTTP request headers.
  wrappers.LabelValues Headers = 9 [
    (gogoproto.nullable) = false,
    (gogoproto.jsontag) = "headers,omitempty",
    (gogoproto.customtype) = "github.com/gravitational/teleport/api/types/wrappers.Traits"
  ];

  // Category represents the category if API being accessed in a given request.
  ElasticsearchCategory Category = 10 [(gogoproto.jsontag) = "category"];

  // Target is an optional field indicating the target index or set of indices used as a subject of request.
  string Target = 11 [(gogoproto.jsontag) = "target"];

  // Query is an optional text of query (e.g. an SQL select statement for _sql API), if a request includes it.
  string Query = 12 [(gogoproto.jsontag) = "query"];
}

// UpgradeWindowStartMetadata contains common upgrade window information.
message UpgradeWindowStartMetadata {
  // UpgradeWindowStart is the upgrade window time.
  string UpgradeWindowStart = 1 [(gogoproto.jsontag) = "upgrade_window_start,omitempty"];
}

// UpgradeWindowStartUpdate is emitted when a user updates the cloud upgrade window start time.
message UpgradeWindowStartUpdate {
  // Metadata is a common event metadata.
  Metadata Metadata = 1 [
    (gogoproto.nullable) = false,
    (gogoproto.embed) = true,
    (gogoproto.jsontag) = ""
  ];
  // User is a common user event metadata.
  UserMetadata User = 2 [
    (gogoproto.nullable) = false,
    (gogoproto.embed) = true,
    (gogoproto.jsontag) = ""
  ];
  // SessionMetadata is a common event session metadata.
  SessionMetadata Session = 3 [
    (gogoproto.nullable) = false,
    (gogoproto.embed) = true,
    (gogoproto.jsontag) = ""
  ];
  // UpgradeWindowStartMetadata contains upgrade window related metadata.
  UpgradeWindowStartMetadata UpgradeWindowStart = 4 [
    (gogoproto.nullable) = false,
    (gogoproto.embed) = true,
    (gogoproto.jsontag) = ""
  ];
}

// SessionRecordingAccess is emitted when a session recording is accessed, allowing
// session views to be included in the audit log
message SessionRecordingAccess {
  // Metadata is a common event metadata.
  Metadata Metadata = 1 [
    (gogoproto.nullable) = false,
    (gogoproto.embed) = true,
    (gogoproto.jsontag) = ""
  ];
  // SessionID is the ID of the session.
  string SessionID = 2 [(gogoproto.jsontag) = "sid"];
  // UserMetadata is a common user event metadata.
  UserMetadata UserMetadata = 3 [
    (gogoproto.nullable) = false,
    (gogoproto.embed) = true,
    (gogoproto.jsontag) = ""
  ];
}

// KubeClusterMetadata contains common kubernetes cluster information.
message KubeClusterMetadata {
  // KubeLabels are the configured cluster labels.
  map<string, string> KubeLabels = 1 [
    (gogoproto.nullable) = false,
    (gogoproto.jsontag) = "kube_labels,omitempty"
  ];
}

// KubernetesClusterCreate is emitted when a new kubernetes cluster resource is created.
message KubernetesClusterCreate {
  // Metadata is a common event metadata.
  Metadata Metadata = 1 [
    (gogoproto.nullable) = false,
    (gogoproto.embed) = true,
    (gogoproto.jsontag) = ""
  ];
  // User is a common user event metadata.
  UserMetadata User = 2 [
    (gogoproto.nullable) = false,
    (gogoproto.embed) = true,
    (gogoproto.jsontag) = ""
  ];
  // ResourceMetadata is a common resource event metadata.
  ResourceMetadata Resource = 3 [
    (gogoproto.nullable) = false,
    (gogoproto.embed) = true,
    (gogoproto.jsontag) = ""
  ];
  // KubeClusterMetadata is a common kubernetes resource metadata.
  KubeClusterMetadata KubeClusterMetadata = 4 [
    (gogoproto.nullable) = false,
    (gogoproto.embed) = true,
    (gogoproto.jsontag) = ""
  ];
}

// KubernetesClusterUpdate is emitted when an existing kubernetes cluster resource is updated.
message KubernetesClusterUpdate {
  // Metadata is a common event metadata.
  Metadata Metadata = 1 [
    (gogoproto.nullable) = false,
    (gogoproto.embed) = true,
    (gogoproto.jsontag) = ""
  ];
  // User is a common user event metadata.
  UserMetadata User = 2 [
    (gogoproto.nullable) = false,
    (gogoproto.embed) = true,
    (gogoproto.jsontag) = ""
  ];
  // ResourceMetadata is a common resource event metadata.
  ResourceMetadata Resource = 3 [
    (gogoproto.nullable) = false,
    (gogoproto.embed) = true,
    (gogoproto.jsontag) = ""
  ];
  // KubeClusterMetadata is a common kubernetes resource metadata.
  KubeClusterMetadata KubeClusterMetadata = 4 [
    (gogoproto.nullable) = false,
    (gogoproto.embed) = true,
    (gogoproto.jsontag) = ""
  ];
}

// KubernetesClusterDelete is emitted when a kubernetes cluster resource is deleted.
message KubernetesClusterDelete {
  // Metadata is a common event metadata.
  Metadata Metadata = 1 [
    (gogoproto.nullable) = false,
    (gogoproto.embed) = true,
    (gogoproto.jsontag) = ""
  ];
  // User is a common user event metadata.
  UserMetadata User = 2 [
    (gogoproto.nullable) = false,
    (gogoproto.embed) = true,
    (gogoproto.jsontag) = ""
  ];
  // ResourceMetadata is a common resource event metadata.
  ResourceMetadata Resource = 3 [
    (gogoproto.nullable) = false,
    (gogoproto.embed) = true,
    (gogoproto.jsontag) = ""
  ];
}

// SSMRun is emitted after an AWS SSM document completes execution.
message SSMRun {
  // Metadata is a common event metadata.
  Metadata Metadata = 1 [
    (gogoproto.nullable) = false,
    (gogoproto.embed) = true,
    (gogoproto.jsontag) = ""
  ];

  // CommandID is the id of the SSM command that was run.
  string CommandID = 2 [(gogoproto.jsontag) = "command_id"];

  // InstanceID is the id of the EC2 instance the command was run on.
  string InstanceID = 3 [(gogoproto.jsontag) = "instance_id"];

  // ExitCode is the exit code resulting from the script run.
  int64 ExitCode = 4 [(gogoproto.jsontag) = "exit_code"];

  // Status represents the success or failure status of a script run.
  string Status = 5 [(gogoproto.jsontag) = "status"];

  // AccountID is the id of the AWS account that ran the command.
  string AccountID = 6 [(gogoproto.jsontag) = "account_id"];

  // Region is the AWS region the command was ran in.
  string Region = 7 [(gogoproto.jsontag) = "region"];
}<|MERGE_RESOLUTION|>--- conflicted
+++ resolved
@@ -2992,12 +2992,9 @@
     events.KubernetesClusterCreate KubernetesClusterCreate = 96;
     events.KubernetesClusterUpdate KubernetesClusterUpdate = 97;
     events.KubernetesClusterDelete KubernetesClusterDelete = 98;
-<<<<<<< HEAD
-    events.DesktopSharedDirectoryStart DesktopSharedDirectoryStart = 99;
-=======
     events.SSMRun SSMRun = 99;
     events.ElasticsearchRequest ElasticsearchRequest = 100;
->>>>>>> 99961924
+    events.DesktopSharedDirectoryStart DesktopSharedDirectoryStart = 101;
   }
 }
 
